--- conflicted
+++ resolved
@@ -492,7 +492,6 @@
             except (ValueError, TypeError):
                 pass
 
-<<<<<<< HEAD
     elem = root.find(".//KeygroupMasterTranspose")
     if elem is None:
         return False
@@ -512,7 +511,7 @@
     desired = -float(common_diff)
     if abs(desired - current) > 1e-6:
         elem.text = f"{desired:.6f}"
-=======
+
     if not diffs:
         return False
 
@@ -527,7 +526,6 @@
     new_val = f"{float(common_diff):.6f}"
     if elem.text != new_val:
         elem.text = new_val
->>>>>>> b98cfbc1
         return True
     return False
 
