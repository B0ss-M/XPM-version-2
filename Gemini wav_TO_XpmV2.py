import tkinter as tk
import os
import shutil
import glob
import wave
import logging
import traceback
import xml.etree.ElementTree as ET
from xml.sax.saxutils import escape as xml_escape, unescape as xml_unescape
import random
import sys
import subprocess
import threading
from dataclasses import dataclass, field
from tkinter import ttk, filedialog, messagebox
from tkinter.ttk import Treeview
from collections import defaultdict
import struct
import re
import json
import zipfile
from typing import Optional

try:
    from PIL import Image
    PIL_AVAILABLE = True
except Exception:
    PIL_AVAILABLE = False

# Attempt to import optional dependencies, handle if they are not present
try:
    from audio_pitch import detect_fundamental_pitch
    from xpm_parameter_editor import (
        set_layer_keytrack,
        set_volume_adsr,
        load_mod_matrix,
        apply_mod_matrix,
        set_engine_mode,
        set_application_version,
        fix_sample_notes,
        find_program_pads,
    )
    from drumkit_grouping import group_similar_files
    from multi_sample_builder import MultiSampleBuilderWindow, AUDIO_EXTS
    from sample_mapping_editor import SampleMappingEditorWindow
    from firmware_profiles import (
        get_pad_settings,
        get_program_parameters as fw_program_parameters,
        ADVANCED_INSTRUMENT_PARAMS,
    )
    IMPORTS_SUCCESSFUL = True
except ImportError as e:
    IMPORTS_SUCCESSFUL = False
    MISSING_MODULE = str(e)
from xpm_utils import LAYER_PARAMS_TO_PRESERVE, calculate_key_ranges, _parse_xpm_for_rebuild


# --- Application Configuration ---
APP_VERSION = "23.9" # Final Stable Release with Pitch Fix

# --- Global Constants ---
MPC_BEIGE = '#EAE6DA'
MPC_DARK_GREY = '#414042'
MPC_PAD_GREY = '#7B7C7D'
MPC_RED = '#B91C1C'
MPC_WHITE = '#FFFFFF'
SCW_FRAME_THRESHOLD = 5000
CREATIVE_FILTER_TYPE_MAP = {'LPF': '0', 'HPF': '2', 'BPF': '1'}
EXPANSION_IMAGE_SIZE = (600, 600)  # default icon size

<<<<<<< HEAD

=======
>>>>>>> ba46b748
def indent_tree(tree, space="  "):
    """Indent an ElementTree for pretty printing on all Python versions."""
    if hasattr(ET, "indent"):
        ET.indent(tree, space=space)
    else:
        # Fallback for older Python versions
        def _indent(elem, level=0):
            i = "\n" + level * space
            if len(elem):
                if not elem.text or not elem.text.strip():
                    elem.text = i + space
                if not elem.tail or not elem.tail.strip():
                    elem.tail = i
                for child in elem:
                    _indent(child, level + 1)
                    if not child.tail or not child.tail.strip():
                        child.tail = i + space
                if not elem[-1].tail or not elem[-1].tail.strip():
                    elem.tail = i
            elif level and (not elem.tail or not elem.tail.strip()):
                elem.tail = i

        _indent(tree.getroot())

#<editor-fold desc="Logging and Core Helpers">
class TextHandler(logging.Handler):
    """This handler sends logging records to a Tkinter Text widget."""
    def __init__(self, text_widget):
        logging.Handler.__init__(self)
        self.text_widget = text_widget

    def emit(self, record):
        msg = self.format(record)
        def append():
            self.text_widget.configure(state='normal')
            self.text_widget.insert(tk.END, msg + '\n')
            self.text_widget.configure(state='disabled')
            self.text_widget.yview(tk.END)
        self.text_widget.after(0, append)

def build_program_pads_json(
    firmware, mappings=None, engine_override=None, num_instruments=None
):
    """Return ProgramPads JSON escaped for XML embedding.

    ``num_instruments`` is used to populate the ``padToInstrument``
    mapping so the MPC knows exactly how many keygroups are defined.
    """
    if not IMPORTS_SUCCESSFUL:
        return "{}"
    pad_cfg = get_pad_settings(firmware, engine_override)
    pads_type = pad_cfg['type']
    universal_pad = pad_cfg['universal_pad']
    engine = pad_cfg.get('engine')

    pads = {f"value{i}": 0 for i in range(128)}
    if mappings:
        for m in mappings:
            try:
                # For instruments, the pad index is less important than the key ranges.
                # Using the rootNote is a reasonable default.
                pad_index = int(m.get('root_note', 0))
                if 0 <= pad_index < 128:
                    if not isinstance(pads[f"value{pad_index}"], dict):
                         pads[f"value{pad_index}"] = {}
                    pads[f"value{pad_index}"] = {
                        "samplePath": m.get('sample_path', ''),
                        "rootNote": int(m.get('root_note', 60)),
                        "lowNote": int(m.get('low_note', 0)),
                        "highNote": int(m.get('high_note', 127)),
                        "velocityLow": int(m.get('velocity_low', 0)),
                        "velocityHigh": int(m.get('velocity_high', 127)),
                    }
            except (ValueError, TypeError):
                logging.warning(f"Could not process mapping: {m}")

    pads_obj = {
        "Universal": {"value0": True},
        "Type": {"value0": pads_type},
        "universalPad": universal_pad,
        "pads": pads,
        "UnusedPads": {"value0": 1},
        "PadsFollowTrackColour": {"value0": False},
    }
    if engine:
        pads_obj["engine"] = engine
    if isinstance(num_instruments, int) and num_instruments > 0:
        pads_obj["padToInstrument"] = {str(i): i for i in range(num_instruments)}
    json_str = json.dumps(pads_obj, indent=4)
    return xml_escape(json_str)

def validate_xpm_file(xpm_path, expected_samples):
    """
    Validate a generated XPM file. It checks for the modern ProgramPads section
    first. If that's not found, it falls back to checking for the legacy
    Instruments section. This ensures both modern and legacy-formatted XPMs
    can be validated correctly.
    """
    try:
        with open(xpm_path, "r", encoding="utf-8") as f:
            xml_text = f.read()
        root = ET.fromstring(xml_text)

        # Check for modern ProgramPads section
        pads_elem = find_program_pads(root)
        if pads_elem is not None and pads_elem.text:
            # If it exists, validate its contents
            json_text = xml_unescape(pads_elem.text)
            data = json.loads(json_text)
            pads = data.get('pads', {})
            entries = [v for v in pads.values() if isinstance(v, dict) and v.get('samplePath')]

            if expected_samples > 0 and len(entries) == 0:
                logging.warning(f"Validation failed for {os.path.basename(xpm_path)}: ProgramPads exists but has no sample entries.")
                return False

            logging.info(f"Modern validation successful for {os.path.basename(xpm_path)}.")
            return True

        # If ProgramPads is missing, search for legacy style sample references
        inst_root = root.find('.//Instruments')
        if inst_root is not None:
            if inst_root.find('.//SampleFile') is not None or inst_root.find('.//SampleName') is not None:
                logging.info(
                    f"Legacy validation successful for {os.path.basename(xpm_path)} (found Instruments section)."
                )
                return True

        # Final fallback: look for any SampleFile tags anywhere in the document
        if root.find('.//SampleFile') is not None or root.find('.//SampleName') is not None:
            logging.info(
                f"Legacy validation successful for {os.path.basename(xpm_path)} (found sample references)."
            )
            return True

        # If neither is found, then it's a real failure.
        logging.warning(f"Validation failed for {os.path.basename(xpm_path)}: Neither ProgramPads nor Instruments section found.")
        return False

    except Exception as e:
        logging.error(f"XPM validation error for {os.path.basename(xpm_path)}: {e}")
        return False


def get_clean_sample_info(filepath):
    """Extracts basic info from a file path."""
    base = os.path.basename(filepath)
    folder = os.path.basename(os.path.dirname(filepath))
    name, ext = os.path.splitext(base)
    note = infer_note_from_filename(base)
    return {'base': name, 'ext': ext, 'note': note, 'folder': folder}

def get_instrument_category_from_text(text):
    """Returns a known instrument tag if it appears in the provided text."""
    tags = ['piano', 'bell', 'pad', 'keys', 'guitar', 'bass', 'lead', 'pluck',
            'drum', 'fx', 'vocal', 'ambient', 'brass', 'strings', 'woodwind',
            'world', 'horn']
    lower = text.lower()
    for tag in tags:
        if tag in lower:
            return tag
    return None


def get_base_instrument_name(filepath, xpm_content=None):
    """Returns an instrument tag based on the path or optional XPM contents."""
    if xpm_content:
        category = get_instrument_category_from_text(xpm_content)
        if category:
            return category

    tags = ['piano', 'bell', 'pad', 'keys', 'guitar', 'bass', 'lead', 'pluck',
            'drum', 'fx', 'vocal', 'ambient', 'brass', 'strings', 'woodwind',
            'world', 'horn']
    path = filepath.lower()
    for tag in tags:
        if tag in path:
            return tag
    parent_folder = os.path.basename(os.path.dirname(filepath))
    cleaned_folder = re.sub(r'[_-]', ' ', parent_folder).strip()
    return cleaned_folder if cleaned_folder else 'instrument'


def get_wav_frames(filepath):
    """Returns the number of frames in a WAV file."""
    try:
        with wave.open(filepath, 'rb') as w:
            return w.getnframes()
    except Exception:
        return 0

def parse_xpm_samples(xpm_path):
    """Return a list of sample paths referenced by an XPM."""
    samples = []
    try:
        tree = ET.parse(xpm_path)
        root = tree.getroot()

        pads_elem = find_program_pads(root)
        if pads_elem is not None and pads_elem.text:
            try:
                data = json.loads(xml_unescape(pads_elem.text))
            except json.JSONDecodeError as e:
                logging.error(f"JSON decode error in {xpm_path}: {e}")
                data = {}
            pads = data.get('pads', {})
            for pad in pads.values():
                if isinstance(pad, dict) and pad.get('samplePath'):
                    samples.append(pad['samplePath'])

        for elem in root.findall('.//SampleName'):
            if elem.text:
                samples.append(elem.text + '.wav')

        for elem in root.findall('.//SampleFile'):
            if elem.text:
                samples.append(elem.text)
    except Exception as e:
        logging.error(f"Could not parse samples from {xpm_path}: {e}")
    return samples

def get_xpm_version(xpm_path):
    """Return Application_Version string from an XPM or 'Unknown'."""
    try:
        tree = ET.parse(xpm_path)
        ver = tree.find('.//Application_Version')
        if ver is not None and ver.text:
            return ver.text
    except Exception as e:
        logging.error(f"Version parse failed for {xpm_path}: {e}")
    return "Unknown"

def is_valid_xpm(xpm_path):
    """Basic validity check using validate_xpm_file."""
    sample_count = len(parse_xpm_samples(xpm_path))
    return validate_xpm_file(xpm_path, sample_count)

# REVISED: Stricter unreferenced file finder
def find_unreferenced_audio_files(xpm_path, mappings):
    """
    Return a list of audio files in the same folder that are not referenced
    in the mappings AND are intelligently linked to the XPM by name.
    """
    xpm_dir = os.path.dirname(xpm_path)
    program_name = os.path.splitext(os.path.basename(xpm_path))[0]

    # Guard against invalid or hidden file names
    if not program_name or program_name.startswith('.'):
        logging.warning(f"Skipping unreferenced file search for invalid program name: '{program_name}'")
        return []

    program_name_lower = program_name.lower()
    potential_files = []
    try:
        for f in os.listdir(xpm_dir):
            f_lower = f.lower()
            if os.path.splitext(f_lower)[1] in AUDIO_EXTS:
                # More precise matching:
                # 1. Exact match (e.g., 'Program.wav' for 'Program.xpm')
                # 2. Match followed by a common separator
                if os.path.splitext(f_lower)[0] == program_name_lower or \
                   f_lower.startswith(program_name_lower + ' ') or \
                   f_lower.startswith(program_name_lower + '_') or \
                   f_lower.startswith(program_name_lower + '-'):
                    potential_files.append(f)
    except Exception as e:
        logging.error(f"Error scanning for unreferenced files in {xpm_dir}: {e}")
        return []

    used = {os.path.basename(m.get('sample_path', '')).lower() for m in mappings}
    unreferenced = [os.path.join(xpm_dir, f) for f in potential_files if f.lower() not in used]
    logging.info(f"Found {len(unreferenced)} potential unreferenced files for {program_name}")
    return unreferenced

#</editor-fold>

#<editor-fold desc="GUI: Utility Windows">
# RESTORED: All utility window classes are now included.
class ExpansionDoctorWindow(tk.Toplevel):
    def __init__(self, master):
        super().__init__(master.root if hasattr(master, 'root') else master)
        self.title("Expansion Doctor")
        self.geometry("700x450")
        self.resizable(True, True)
        self.master = master
        self.format_var = tk.StringVar(value="advanced")
        self.status = tk.StringVar(value="Ready.")
        self.version_var = tk.StringVar(value=master.firmware_version.get())
        self.format_var = tk.StringVar(value="advanced")
        self.broken_links = {}
        self.file_info = {}
        self.create_widgets()
        self.scan_broken_links()

    def create_widgets(self):
        frame = ttk.Frame(self, padding="10")
        frame.pack(fill="both", expand=True)
        frame.grid_rowconfigure(1, weight=1)
        frame.grid_columnconfigure(0, weight=1)

        self.status_label = ttk.Label(frame, textvariable=self.status)
        self.status_label.grid(row=0, column=0, sticky="ew", pady=(0, 5))

        tree_frame = ttk.Frame(frame)
        tree_frame.grid(row=1, column=0, sticky="nsew")
        tree_frame.grid_rowconfigure(0, weight=1)
        tree_frame.grid_columnconfigure(0, weight=1)

        self.tree = Treeview(
            tree_frame,
            columns=("XPM", "Version", "Valid", "Missing Samples"),
            show="headings",
        )
        self.tree.heading("XPM", text="XPM File")
        self.tree.heading("Version", text="Version")
        self.tree.heading("Valid", text="Valid")
        self.tree.heading("Missing Samples", text="Missing Samples")
        self.tree.column("XPM", width=250)
        self.tree.column("Version", width=80, anchor="center")
        self.tree.column("Valid", width=60, anchor="center")
        self.tree.column("Missing Samples", width=320)

        vsb = ttk.Scrollbar(tree_frame, orient="vertical", command=self.tree.yview)
        hsb = ttk.Scrollbar(tree_frame, orient="horizontal", command=self.tree.xview)
        self.tree.configure(yscrollcommand=vsb.set, xscrollcommand=hsb.set)

        self.tree.grid(row=0, column=0, sticky="nsew")
        vsb.grid(row=0, column=1, sticky="ns")
        hsb.grid(row=1, column=0, sticky="ew")

        option_frame = ttk.Frame(frame)
        option_frame.grid(row=2, column=0, sticky="ew", pady=(5, 0))
        ttk.Label(option_frame, text="Firmware:").pack(side="left")
        ttk.Combobox(option_frame, textvariable=self.version_var,
                     values=['2.3.0.0','2.6.0.17','3.4.0','3.5.0'], width=10,
                     state='readonly').pack(side="left", padx=5)
        ttk.Label(option_frame, text="Format:").pack(side="left")
        ttk.Combobox(option_frame, textvariable=self.format_var,
                     values=['legacy','advanced'], width=8,
                     state='readonly').pack(side="left", padx=5)

        btn_frame = ttk.Frame(frame)
        btn_frame.grid(row=3, column=0, sticky="ew", pady=(5, 0))
        ttk.Button(btn_frame, text="Relink Samples...", command=self.relink_samples).pack(side="left", padx=5)
        options = ttk.Frame(btn_frame)
        options.pack(side="left", padx=5)
        ttk.Label(options, text="Format:").pack(side="left")
        ttk.Combobox(options, textvariable=self.format_var,
                     values=['legacy','advanced'], state='readonly', width=9).pack(side="left")
        ttk.Button(btn_frame, text="Fix Keygroups", command=self.fix_keygroups).pack(side="left", padx=5)
        ttk.Button(btn_frame, text="Rewrite Versions", command=self.fix_versions).pack(side="left", padx=5)
        ttk.Button(btn_frame, text="Rescan", command=self.scan_broken_links).pack(side="left", padx=5)
        ttk.Button(btn_frame, text="Close", command=self.destroy).pack(side="right", padx=5)

    def relink_samples(self):
        if not self.broken_links:
            messagebox.showinfo("No Broken Links", "There are no broken links to relink.", parent=self)
            return

        folder = filedialog.askdirectory(parent=self, title="Select Folder Containing Missing Samples")
        if not folder:
            return

        fixed_count = 0
        for xpm_path, missing_list in self.broken_links.items():
            try:
                tree = ET.parse(xpm_path)
                root = tree.getroot()
                changed = False

                samples_to_find = set(missing_list)

                for elem in root.findall('.//SampleFile'):
                    if elem is not None and elem.text:
                        sample_basename = os.path.basename(elem.text.replace('/', os.sep))
                        if sample_basename in samples_to_find:
                            for f in os.listdir(folder):
                                if f.lower() == sample_basename.lower():
                                    dest_path = os.path.join(os.path.dirname(xpm_path), sample_basename)
                                    shutil.copy2(os.path.join(folder, f), dest_path)
                                    logging.info(f"Relinked '{sample_basename}' to '{dest_path}' for {xpm_path}")
                                    changed = True
                                    samples_to_find.remove(sample_basename)
                                    break
                if changed:
                    indent_tree(tree)
                    tree.write(xpm_path, encoding='utf-8', xml_declaration=True)
                    fixed_count += 1
            except Exception as e:
                logging.error(f"Error relinking samples for {xpm_path}: {e}")

        self.status.set(f"Relinked samples for {fixed_count} XPM(s). Rescanning...")
        self.scan_broken_links()

    def fix_versions(self):
        folder = self.master.folder_path.get()
        if not folder or not os.path.isdir(folder):
            messagebox.showerror("Error", "No valid folder selected.", parent=self)
            return
        target_fw = self.version_var.get()
        target_fmt = self.format_var.get()

        params = {'rename': False, 'version': target_fw, 'format_version': target_fmt}
        updated = batch_edit_programs(folder, params)

        self.status.set(f"Updated {updated} XPM(s) to version {target_fw} ({target_fmt}). Rescanning...")
        self.scan_broken_links()

    def fix_keygroups(self):
        folder = self.master.folder_path.get()
        if not folder or not os.path.isdir(folder):
            messagebox.showerror("Error", "No valid folder selected.", parent=self)
            return

        firmware = self.version_var.get()
        fmt = self.format_var.get()
        fixed = 0

        for path in glob.glob(os.path.join(folder, '**', '*.xpm'), recursive=True):
            try:
                mappings, inst_params = _parse_xpm_for_rebuild(path)
                if not mappings:
                    continue

                program_name = os.path.splitext(os.path.basename(path))[0]
                extras = find_unreferenced_audio_files(path, mappings)
                for wav_path in extras:
                    # Logic to only add extras that match the program name
                    if os.path.basename(wav_path).lower().startswith(program_name.lower()):
                        midi = infer_note_from_filename(wav_path) or 60
                        mappings.append({
                            'sample_path': wav_path,
                            'root_note': midi,
                            'low_note': midi,
                            'high_note': midi,
                            'velocity_low': 0,
                            'velocity_high': 127,
                        })

                ranges = {(m['low_note'], m['high_note']) for m in mappings}
                needs_rebuild = (len(ranges) == 1 and len(mappings) > 1) or extras
                if not needs_rebuild:
                    continue

                new_maps = []
                for m in mappings:
                    note = infer_note_from_filename(m['sample_path'])
                    if note is None:
                        note = m.get('root_note', 60)
                    new_maps.append({
                        'sample_path': m['sample_path'],
                        'root_note': note,
                        'low_note': note,
                        'high_note': note,
                        'velocity_low': m.get('velocity_low', 0),
                        'velocity_high': m.get('velocity_high', 127),
                    })

                options = InstrumentOptions(
                    firmware_version=firmware,
                    polyphony=self.master.polyphony_var.get(),
                    format_version=fmt,
                )
                builder = InstrumentBuilder(os.path.dirname(path), self.master, options)
                shutil.copy2(path, path + '.kgfix.bak')
                if builder._create_xpm(program_name, [], os.path.dirname(path), mode='multi-sample', mappings=new_maps, instrument_template=inst_params):
                    fixed += 1
            except Exception as exc:
                logging.error(f"Keygroup fix failed for {path}: {exc}")

        messagebox.showinfo("Keygroup Fixer", f"Fixed {fixed} program(s).", parent=self)
        self.scan_broken_links()

    def _apply_format(self, root, fmt):
        changed = False
        program = root.find('Program')
        if program is None:
            return changed

        keygroup_mode = program.find('KeygroupLegacyMode')
        if keygroup_mode is not None:
            val = 'True' if fmt == 'legacy' else 'False'
            if keygroup_mode.text != val:
                keygroup_mode.text = val
                changed = True

        pads_elem = find_program_pads(program)
        if pads_elem is not None and pads_elem.text:
            try:
                data = json.loads(xml_unescape(pads_elem.text))
                target_engine = 'legacy' if fmt == 'legacy' else 'advanced'
                if data.get('engine') != target_engine:
                    data['engine'] = target_engine
                    pads_elem.text = xml_escape(json.dumps(data, indent=4))
                    changed = True
            except Exception as e:
                logging.error(f"_apply_format JSON error: {e}")

        return changed

    def scan_broken_links(self):
        for i in self.tree.get_children():
            self.tree.delete(i)
        self.broken_links.clear()
        self.file_info.clear()
        folder = self.master.folder_path.get()
        if not folder or not os.path.isdir(folder):
            self.status.set("No folder selected.")
            return

        xpms = glob.glob(os.path.join(folder, '**', '*.xpm'), recursive=True)
        total = len(xpms)

        for xpm_path in xpms:
            try:
                tree = ET.parse(xpm_path)
                root = tree.getroot()
            except Exception as e:
                rel = os.path.relpath(xpm_path, folder)
                logging.error(f"Error scanning {xpm_path}: {e}")
                self.tree.insert(
                    '',
                    'end',
                    values=(rel, 'Unknown', 'No', 'Invalid XPM'),
                )
                self.file_info[xpm_path] = {
                    'version': 'Unknown',
                    'valid': False,
                    'missing': [],
                }
                continue

            missing = set()
            for elem in root.findall('.//SampleFile'):
                if elem is not None and elem.text:
                    normalized_rel_path = elem.text.replace('/', os.sep)
                    sample_abs_path = os.path.normpath(os.path.join(os.path.dirname(xpm_path), normalized_rel_path))
                    if not os.path.exists(sample_abs_path):
                        missing.add(os.path.basename(elem.text))

            missing_list = sorted(list(missing))
            version = get_xpm_version(xpm_path)
            valid = is_valid_xpm(xpm_path)
            self.tree.insert(
                '',
                'end',
                values=(
                    os.path.relpath(xpm_path, folder),
                    version,
                    'Yes' if valid else 'No',
                    ', '.join(missing_list),
                ),
            )
            self.file_info[xpm_path] = {
                'version': version,
                'valid': valid,
                'missing': missing_list,
            }
            if missing_list:
                self.broken_links[xpm_path] = missing_list

        broken = len(self.broken_links)
        self.status.set(f"Scanned {total} XPM(s). {broken} with missing samples.")

class ExpansionBuilderWindow(tk.Toplevel):
    def __init__(self, master):
        super().__init__(master.root if hasattr(master, 'root') else master)
        self.title("Expansion Builder")
        self.geometry("600x330")
        self.resizable(True, True)
        self.master = master
        self.create_widgets()

    def create_widgets(self):
        frame = ttk.Frame(self, padding="10")
        frame.pack(fill="both", expand=True)
        frame.grid_columnconfigure(1, weight=1)

        ttk.Label(frame, text="Identifier:").grid(row=0, column=0, sticky="e", padx=5, pady=2)
        self.identifier_var = tk.StringVar()
        ttk.Entry(frame, textvariable=self.identifier_var).grid(row=0, column=1, columnspan=2, sticky="ew", pady=2)

        ttk.Label(frame, text="Title:").grid(row=1, column=0, sticky="e", padx=5, pady=2)
        self.title_var = tk.StringVar()
        ttk.Entry(frame, textvariable=self.title_var).grid(row=1, column=1, columnspan=2, sticky="ew", pady=2)

        ttk.Label(frame, text="Manufacturer:").grid(row=2, column=0, sticky="e", padx=5, pady=2)
        self.manufacturer_var = tk.StringVar(value="Akai Professional / MSX")
        ttk.Entry(frame, textvariable=self.manufacturer_var).grid(row=2, column=1, columnspan=2, sticky="ew", pady=2)

        ttk.Label(frame, text="Version:").grid(row=3, column=0, sticky="e", padx=5, pady=2)
        self.version_var = tk.StringVar()
        ttk.Entry(frame, textvariable=self.version_var).grid(row=3, column=1, columnspan=2, sticky="ew", pady=2)

        ttk.Label(frame, text="Type:").grid(row=4, column=0, sticky="e", padx=5, pady=2)
        self.type_var = tk.StringVar()
        ttk.Entry(frame, textvariable=self.type_var).grid(row=4, column=1, columnspan=2, sticky="ew", pady=2)

        ttk.Label(frame, text="Image (JPG/PNG):").grid(row=5, column=0, sticky="e", padx=5, pady=2)
        self.image_var = tk.StringVar()
        ttk.Entry(frame, textvariable=self.image_var).grid(row=5, column=1, sticky="ew", pady=2)
        ttk.Button(frame, text="Browse...", command=self.browse_image).grid(row=5, column=2, padx=5, pady=2)

        ttk.Label(frame, text="Directory:").grid(row=6, column=0, sticky="e", padx=5, pady=2)
        default_dir = os.path.basename(self.master.folder_path.get()) if hasattr(self.master, 'folder_path') else ''
        self.directory_var = tk.StringVar(value=default_dir)
        ttk.Entry(frame, textvariable=self.directory_var).grid(row=6, column=1, columnspan=2, sticky="ew", pady=2)

        ttk.Label(frame, text="Separator:").grid(row=7, column=0, sticky="e", padx=5, pady=2)
        self.separator_var = tk.StringVar(value="-")
        ttk.Entry(frame, textvariable=self.separator_var).grid(row=7, column=1, columnspan=2, sticky="ew", pady=2)

        ttk.Button(frame, text="Create Expansion.xml", command=self.create_file).grid(row=8, column=0, columnspan=3, pady=10)

    def browse_image(self):
        path = filedialog.askopenfilename(parent=self, title="Select Image", filetypes=[("Image Files", "*.jpg *.jpeg *.png")])
        if path:
            self.image_var.set(path)
            self.master.last_browse_path = os.path.dirname(path)

    def create_file(self):
        folder = self.master.folder_path.get()
        if not folder or not os.path.isdir(folder):
            messagebox.showerror("Error", "No valid folder selected.", parent=self)
            return

        identifier = self.identifier_var.get().strip()
        title = self.title_var.get().strip()
        manufacturer = self.manufacturer_var.get().strip()
        version = self.version_var.get().strip()
        type_value = self.type_var.get().strip()
        directory = self.directory_var.get().strip() or os.path.basename(folder)
        separator = self.separator_var.get().strip()
        image_path = self.image_var.get().strip()

        if not identifier or not title:
            messagebox.showerror("Error", "Identifier and Title are required.", parent=self)
            return

        xml_path = os.path.join(folder, "Expansion.xml")
        root = ET.Element('expansion', version="1.0")
        ET.SubElement(root, 'identifier').text = identifier
        ET.SubElement(root, 'title').text = title
        ET.SubElement(root, 'manufacturer').text = manufacturer
        ET.SubElement(root, 'version').text = version
        ET.SubElement(root, 'type').text = type_value

        if image_path and os.path.exists(image_path):
            image_basename = os.path.basename(image_path)
            ET.SubElement(root, 'img').text = image_basename
            dest_path = os.path.join(folder, image_basename)
            try:
                if PIL_AVAILABLE:
                    img = Image.open(image_path)
                    img = img.convert('RGB')
                    img = img.resize(EXPANSION_IMAGE_SIZE, Image.LANCZOS)
                    img.save(dest_path)
                else:
                    shutil.copy2(image_path, dest_path)
            except Exception as e:
                logging.error(f"Failed to copy image: {e}")
                messagebox.showerror("Image Error", f"Failed to copy image to expansion folder:\n{e}", parent=self)

        ET.SubElement(root, 'directory').text = directory
        ET.SubElement(root, 'separator').text = separator

        tree = ET.ElementTree(root)
        indent_tree(tree)
        tree.write(xml_path, encoding='UTF-8', xml_declaration=True)
        messagebox.showinfo("Success", f"Expansion.xml created at {xml_path}", parent=self)
        self.destroy()

class FileRenamerWindow(tk.Toplevel):
    def __init__(self, master):
        super().__init__(master.root if hasattr(master, 'root') else master)
        self.title("File Renamer")
        self.geometry("900x600")
        self.resizable(True, True)
        self.master = master
        self.folder_path = master.folder_path.get()
        self.include_folder_var = tk.BooleanVar(value=True)
        self.rename_proposals = []
        self.check_vars = {}
        self.create_widgets()
        self.scan_files()

    def create_widgets(self):
        main_frame = ttk.Frame(self, padding="10")
        main_frame.pack(fill="both", expand=True)
        main_frame.grid_rowconfigure(2, weight=1)
        main_frame.grid_columnconfigure(0, weight=1)

        top_frame = ttk.Frame(main_frame)
        top_frame.grid(row=0, column=0, sticky="ew", pady=(0, 5))
        ttk.Button(top_frame, text="Rescan Files", command=self.scan_files).pack(side="left")
        ttk.Checkbutton(top_frame, text="Include Folder Name in Suggestion", variable=self.include_folder_var, command=self.update_all_suggestions).pack(side="left", padx=10)

        batch_frame = ttk.LabelFrame(main_frame, text="Batch Operations", padding="5")
        batch_frame.grid(row=1, column=0, sticky="ew", pady=(0,5))
        ttk.Label(batch_frame, text="Remove chars:").pack(side="left")
        self.remove_chars_entry = ttk.Entry(batch_frame, width=10)
        self.remove_chars_entry.pack(side="left", padx=2)
        ttk.Button(batch_frame, text="Apply", command=self.batch_remove_chars).pack(side="left")
        ttk.Label(batch_frame, text="Replace:").pack(side="left", padx=(10,0))
        self.replace_from_entry = ttk.Entry(batch_frame, width=10)
        self.replace_from_entry.pack(side="left", padx=2)
        ttk.Label(batch_frame, text="with").pack(side="left")
        self.replace_to_entry = ttk.Entry(batch_frame, width=10)
        self.replace_to_entry.pack(side="left", padx=2)
        ttk.Button(batch_frame, text="Apply", command=self.batch_replace).pack(side="left")
        ttk.Button(batch_frame, text="Title Case", command=lambda: self.batch_case('title')).pack(side="left", padx=(10, 2))
        ttk.Button(batch_frame, text="UPPERCASE", command=lambda: self.batch_case('upper')).pack(side="left", padx=2)
        ttk.Button(batch_frame, text="lowercase", command=lambda: self.batch_case('lower')).pack(side="left", padx=2)

        tree_frame = ttk.Frame(main_frame)
        tree_frame.grid(row=2, column=0, sticky="nsew")
        tree_frame.grid_rowconfigure(0, weight=1)
        tree_frame.grid_columnconfigure(0, weight=1)
        self.tree = Treeview(tree_frame, columns=("Select", "Original", "Suggested"), show="headings")
        self.tree.heading("Select", text="Select")
        self.tree.heading("Original", text="Original Filename")
        self.tree.heading("Suggested", text="Suggested New Filename")
        self.tree.column("Select", width=60, anchor="center", stretch=False)
        self.tree.column("Original", width=350)
        self.tree.column("Suggested", width=350)
        vsb = ttk.Scrollbar(tree_frame, orient="vertical", command=self.tree.yview)
        self.tree.configure(yscrollcommand=vsb.set)
        self.tree.grid(row=0, column=0, sticky="nsew")
        vsb.grid(row=0, column=1, sticky="ns")
        self.tree.bind("<Button-1>", self.on_tree_click)
        self.tree.bind('<Double-1>', self.on_edit_cell)

        bottom_frame = ttk.Frame(main_frame)
        bottom_frame.grid(row=3, column=0, sticky="ew", pady=(5,0))
        ttk.Button(bottom_frame, text="Select All", command=lambda: self.toggle_all_checks(True)).pack(side="left")
        ttk.Button(bottom_frame, text="Deselect All", command=lambda: self.toggle_all_checks(False)).pack(side="left", padx=5)
        self.apply_button = ttk.Button(bottom_frame, text="Apply Selected Renames", command=self.apply_renames, state="disabled")
        self.apply_button.pack(side="right")

    def _generate_suggestion(self, proposal):
        info = get_clean_sample_info(proposal['original_path'])
        note_str = str(proposal['note']) if proposal['note'] is not None else ''
        parts = []
        if self.include_folder_var.get():
            parts.append(info['folder'].strip())

        base_name_cleaned = re.sub(r'([A-G][#b]?\-?\d+)', '', info['base'], flags=re.IGNORECASE).strip()
        base_name_cleaned = re.sub(r'\b(\d{2,3})\b', '', base_name_cleaned).strip()
        parts.append(base_name_cleaned)

        if note_str:
            parts.append(note_str)

        final_base = ' '.join(filter(None, parts))
        return f"{final_base}{info['ext']}"

    def update_all_suggestions(self):
        for i, row_id in enumerate(self.tree.get_children()):
            proposal = self.rename_proposals[i]
            new_name = self._generate_suggestion(proposal)
            proposal['new_name'] = new_name
            self.tree.set(row_id, "Suggested", new_name)

    def scan_files(self):
        for i in self.tree.get_children():
            self.tree.delete(i)
        self.rename_proposals.clear()
        self.check_vars.clear()

        if not self.folder_path or not os.path.isdir(self.folder_path):
            messagebox.showwarning("No Folder", "Please select a source folder first.", parent=self)
            return

        wav_files = glob.glob(os.path.join(self.folder_path, '**', '*.wav'), recursive=True)
        for path in wav_files:
            if '.xpm.wav' in path.lower(): continue

            info = get_clean_sample_info(path)
            proposal = {
                'original_path': path,
                'original_name': os.path.basename(path),
                'new_name': '',
                'folder': info['folder'],
                'note': info['note'],
                'ext': info['ext'],
                'base': info['base']
            }
            proposal['new_name'] = self._generate_suggestion(proposal)
            self.rename_proposals.append(proposal)

        for i, proposal in enumerate(self.rename_proposals):
            row_id = self.tree.insert('', 'end', values=("No", proposal['original_name'], proposal['new_name']))
            self.check_vars[row_id] = tk.BooleanVar(value=False)

        self.apply_button.config(state="normal" if self.rename_proposals else "disabled")

    def on_tree_click(self, event):
        region = self.tree.identify("region", event.x, event.y)
        if region != "cell": return
        col = self.tree.identify_column(event.x)
        row_id = self.tree.identify_row(event.y)
        if not row_id: return

        if col == "#1":
            current_val = self.check_vars[row_id].get()
            self.check_vars[row_id].set(not current_val)
            self.tree.set(row_id, "Select", "Yes" if not current_val else "No")

    def batch_remove_chars(self):
        chars = self.remove_chars_entry.get()
        if not chars: return
        for row_id in self.tree.get_children():
            if self.check_vars.get(row_id, tk.BooleanVar(value=False)).get():
                current_name = self.tree.set(row_id, "Suggested")
                new_name = current_name.translate({ord(c): None for c in chars})
                self.tree.set(row_id, "Suggested", new_name)

    def batch_replace(self):
        old = self.replace_from_entry.get()
        new = self.replace_to_entry.get()
        if not old: return
        for row_id in self.tree.get_children():
            if self.check_vars.get(row_id, tk.BooleanVar(value=False)).get():
                current_name = self.tree.set(row_id, "Suggested")
                new_name = current_name.replace(old, new)
                self.tree.set(row_id, "Suggested", new_name)

    def batch_case(self, mode):
        for row_id in self.tree.get_children():
            if self.check_vars.get(row_id, tk.BooleanVar(value=False)).get():
                current_name = self.tree.set(row_id, "Suggested")
                name_part, ext_part = os.path.splitext(current_name)
                if mode == 'upper': new_name_part = name_part.upper()
                elif mode == 'lower': new_name_part = name_part.lower()
                elif mode == 'title': new_name_part = name_part.title()
                else: continue
                self.tree.set(row_id, "Suggested", new_name_part + ext_part)

    def on_edit_cell(self, event):
        region = self.tree.identify("region", event.x, event.y)
        if region != "cell": return
        col = self.tree.identify_column(event.x)
        if col == "#3":
            row_id = self.tree.identify_row(event.y)
            if not row_id: return
            x, y, width, height = self.tree.bbox(row_id, col)
            value = self.tree.set(row_id, "Suggested")
            entry = ttk.Entry(self.tree)
            entry.place(x=x, y=y, width=width, height=height)
            entry.insert(0, value)
            entry.focus()
            def save_edit(event=None):
                self.tree.set(row_id, "Suggested", entry.get())
                entry.destroy()
            entry.bind('<Return>', save_edit)
            entry.bind('<FocusOut>', save_edit)

    def apply_renames(self):
        selected_proposals = []
        for i, row_id in enumerate(self.tree.get_children()):
            if self.check_vars.get(row_id, tk.BooleanVar(value=False)).get():
                proposal = self.rename_proposals[i]
                proposal['new_name'] = self.tree.set(row_id, 'Suggested')
                selected_proposals.append(proposal)

        if not selected_proposals:
            messagebox.showinfo("No Selection", "No files were selected to rename.", parent=self)
            return

        if not messagebox.askyesno("Confirm Rename", f"This will rename {len(selected_proposals)} file(s) and modify all affected .xpm programs. This action CANNOT be undone. Are you sure?", parent=self):
            return

        rename_map = {item['original_path']: os.path.join(os.path.dirname(item['original_path']), item['new_name']) for item in selected_proposals}

        all_xpms = glob.glob(os.path.join(self.folder_path, '**', '*.xpm'), recursive=True)

        for xpm_path in all_xpms:
            try:
                tree = ET.parse(xpm_path)
                root = tree.getroot()
                changed = False
                for elem in root.findall('.//SampleFile'):
                    if elem is not None and elem.text:
                        rel_path = elem.text.replace('/', os.sep)
                        original_sample_path = os.path.normpath(os.path.join(os.path.dirname(xpm_path), rel_path))
                        if original_sample_path in rename_map:
                            new_sample_path = rename_map[original_sample_path]
                            new_rel_path = os.path.relpath(new_sample_path, os.path.dirname(xpm_path))
                            elem.text = new_rel_path.replace(os.sep, '/')

                            parent_layer = root.find(f".//Layer[SampleFile='{elem.text}']")
                            if parent_layer is not None:
                                sample_name_elem = parent_layer.find('SampleName')
                                if sample_name_elem is not None:
                                    sample_name_elem.text = os.path.splitext(os.path.basename(new_sample_path))[0]
                            changed = True
                if changed:
                    indent_tree(tree)
                    tree.write(xpm_path, encoding='utf-8', xml_declaration=True)
            except Exception as e:
                logging.error(f"Error updating XPM {xpm_path}: {e}")

        for original, new in rename_map.items():
            try:
                if os.path.exists(original):
                    os.rename(original, new)
                else:
                    logging.warning(f"Original file not found for renaming: {original}")
            except Exception as e:
                logging.error(f"Error renaming {original} to {new}: {e}")

        messagebox.showinfo("Success", "Files renamed and programs updated.", parent=self)
        self.scan_files()

    def toggle_all_checks(self, select_all):
        for row_id in self.tree.get_children():
            self.check_vars[row_id].set(select_all)
            self.tree.set(row_id, "Select", "Yes" if select_all else "No")

class CreativeModeConfigWindow(tk.Toplevel):
    def __init__(self, master, mode):
        super().__init__(master.root)
        self.title(f"Configure '{mode}' Mode")
        self.geometry("350x200")
        self.master = master
        self.mode = mode
        self.config = {}

        frame = ttk.Frame(self, padding="10")
        frame.pack(fill="both", expand=True)

        if self.mode == 'synth':
            ttk.Label(frame, text="Resonance (0.0-1.0):").pack(anchor='w')
            self.resonance = tk.DoubleVar(value=master.creative_config.get('synth', {}).get('resonance', 0.2))
            ttk.Scale(frame, from_=0, to=1, variable=self.resonance, orient='horizontal').pack(fill='x', pady=2)
            ttk.Label(frame, text="Release Time (0.0-2.0s):").pack(anchor='w', pady=(10, 0))
            self.release = tk.DoubleVar(value=master.creative_config.get('synth', {}).get('release', 0.5))
            ttk.Scale(frame, from_=0, to=2, variable=self.release, orient='horizontal').pack(fill='x', pady=2)
        elif self.mode == 'lofi':
            ttk.Label(frame, text="Filter Cutoff (0.1-0.8):").pack(anchor='w')
            self.cutoff = tk.DoubleVar(value=master.creative_config.get('lofi', {}).get('cutoff', 0.5))
            ttk.Scale(frame, from_=0.1, to=0.8, variable=self.cutoff, orient='horizontal').pack(fill='x', pady=2)
            ttk.Label(frame, text="Pitch Wobble Amount (0.0-0.5):").pack(anchor='w', pady=(10, 0))
            self.pitch_wobble = tk.DoubleVar(value=master.creative_config.get('lofi', {}).get('pitch_wobble', 0.1))
            ttk.Scale(frame, from_=0, to=0.5, variable=self.pitch_wobble, orient='horizontal').pack(fill='x', pady=2)

        ttk.Button(frame, text="Save Configuration", command=self.save).pack(side='bottom', pady=10)

    def save(self):
        if self.mode == 'synth':
            self.config = {'resonance': self.resonance.get(), 'release': self.release.get()}
        elif self.mode == 'lofi':
            self.config = {'cutoff': self.cutoff.get(), 'pitch_wobble': self.pitch_wobble.get()}

        self.master.creative_config[self.mode] = self.config
        logging.info(f"Updated creative config for '{self.mode}': {self.config}")
        self.destroy()

class SCWToolWindow(tk.Toplevel):
    def __init__(self, master):
        super().__init__(master.root)
        self.title("Single-Cycle Waveform (SCW) Tool")
        self.geometry("600x400")
        self.master = master
        self.scw_files = []
        self.create_widgets()
        self.scan_for_scw()

    def create_widgets(self):
        frame = ttk.Frame(self, padding="10")
        frame.pack(fill="both", expand=True)
        ttk.Label(frame, text=f"Found potential SCWs (WAV files < {SCW_FRAME_THRESHOLD} frames):").pack(anchor='w')

        list_frame = ttk.Frame(frame)
        list_frame.pack(fill='both', expand=True, pady=5)
        self.listbox = tk.Listbox(list_frame, selectmode='extended')
        self.listbox.pack(side='left', fill='both', expand=True)
        vsb = ttk.Scrollbar(list_frame, orient='vertical', command=self.listbox.yview)
        vsb.pack(side='right', fill='y')
        self.listbox.config(yscrollcommand=vsb.set)

        ttk.Button(frame, text="Create Looped Instruments from Selected", command=self.create_instruments).pack(pady=5)

    def scan_for_scw(self):
        folder = self.master.folder_path.get()
        wav_files = glob.glob(os.path.join(folder, '**', '*.wav'), recursive=True)
        for wav_path in wav_files:
            if get_wav_frames(wav_path) < SCW_FRAME_THRESHOLD:
                self.scw_files.append(wav_path)
                self.listbox.insert(tk.END, os.path.relpath(wav_path, folder))

    def create_instruments(self):
        selected_indices = self.listbox.curselection()
        if not selected_indices:
            messagebox.showwarning("No Selection", "Please select one or more files from the list.", parent=self)
            return

        selected_files = [self.scw_files[i] for i in selected_indices]

        options = InstrumentOptions(
            loop_one_shots=True,
            polyphony=1,
            firmware_version=self.master.firmware_version.get()
        )

        builder = InstrumentBuilder(self.master.folder_path.get(), self.master, options)

        for file_path in selected_files:
            rel_path = os.path.relpath(file_path, self.master.folder_path.get())
            program_name = os.path.splitext(os.path.basename(file_path))[0]
            output_folder = os.path.dirname(file_path)
            builder._create_xpm(program_name, [rel_path], output_folder, mode='one-shot')

        messagebox.showinfo("Success", f"Created {len(selected_files)} looped instruments.", parent=self)
        self.destroy()

class BatchProgramEditorWindow(tk.Toplevel):
    def __init__(self, master):
        super().__init__(master.root)
        self.master = master
        self.title("Batch Program Editor")
        self.geometry("450x550") # Increased height for tabs
        self.resizable(True, True)
        self.params = {}
        self.create_widgets()

    def create_widgets(self):
        main_frame = ttk.Frame(self, padding="10")
        main_frame.pack(fill="both", expand=True)

        # --- Top-level options ---
        top_frame = ttk.Frame(main_frame)
        top_frame.pack(fill="x", pady=(0, 10))
        top_frame.columnconfigure(1, weight=1)

        self.params['rename'] = tk.BooleanVar(value=True)
        ttk.Checkbutton(top_frame, text="Rename ProgramName to file name", variable=self.params['rename']).grid(row=0, column=0, columnspan=2, sticky="w")

        ttk.Label(top_frame, text="Application Version:").grid(row=1, column=0, sticky="w", pady=(5,0))
        self.params['version'] = tk.StringVar(value=self.master.firmware_version.get())
        versions = ['2.3.0.0','2.6.0.17','3.4.0','3.5.0']
        ttk.Combobox(top_frame, textvariable=self.params['version'], values=versions, state="readonly").grid(row=1, column=1, sticky="ew", pady=(5,0))

        ttk.Label(top_frame, text="Format:").grid(row=2, column=0, sticky="w", pady=(5,0))
        self.params['format_version'] = tk.StringVar(value="advanced")
        ttk.Combobox(top_frame, textvariable=self.params['format_version'], values=["legacy","advanced"], state="readonly").grid(row=2, column=1, sticky="ew", pady=(5,0))

        # --- Notebook for Basic and Advanced tabs ---
        notebook = ttk.Notebook(main_frame)
        notebook.pack(fill="both", expand=True, pady=5)

        basic_tab = ttk.Frame(notebook, padding="10")
        advanced_tab = ttk.Frame(notebook, padding="10")
        notebook.add(basic_tab, text='Basic')
        notebook.add(advanced_tab, text='Advanced')

        self.create_basic_tab(basic_tab)
        self.create_advanced_tab(advanced_tab)

        # --- Bottom buttons ---
        btn_frame = ttk.Frame(main_frame)
        btn_frame.pack(fill="x", pady=(10,0))
        ttk.Button(btn_frame, text="Apply Edits", command=self.apply_edits, style="Accent.TButton").pack(side="right")
        ttk.Button(btn_frame, text="Close", command=self.destroy).pack(side="right", padx=(0,5))

    def create_basic_tab(self, parent):
        """Populates the Basic settings tab."""
        parent.columnconfigure(1, weight=1)

        # Creative Mode
        ttk.Label(parent, text="Creative Mode:").grid(row=0, column=0, sticky="w", pady=2)
        creative_frame = ttk.Frame(parent)
        creative_frame.grid(row=0, column=1, sticky="ew", pady=2)
        creative_frame.columnconfigure(0, weight=1)
        self.params['creative_mode'] = tk.StringVar(value="off")
        modes = ['off', 'subtle', 'synth', 'lofi', 'reverse', 'stereo_spread']
        creative_combo = ttk.Combobox(creative_frame, textvariable=self.params['creative_mode'], values=modes, state="readonly")
        creative_combo.grid(row=0, column=0, sticky="ew")
        creative_combo.bind("<<ComboboxSelected>>", self.toggle_config_btn)
        self.config_btn = ttk.Button(creative_frame, text="Cfg", command=self.open_config, state='disabled', width=4)
        self.config_btn.grid(row=0, column=1, padx=(5,0))

        # Volume ADSR
        ttk.Label(parent, text="Volume ADSR:").grid(row=1, column=0, sticky="w", pady=2)
        adsr_frame = ttk.Frame(parent)
        adsr_frame.grid(row=1, column=1, sticky="ew", pady=2)
        self.params['attack'] = self.create_param_entry(adsr_frame, "A", 4)
        self.params['decay'] = self.create_param_entry(adsr_frame, "D", 4)
        self.params['sustain'] = self.create_param_entry(adsr_frame, "S", 4)
        self.params['release'] = self.create_param_entry(adsr_frame, "R", 4)

        # Mod Matrix
        ttk.Label(parent, text="Mod Matrix File:").grid(row=2, column=0, sticky="w", pady=2)
        mm_frame = ttk.Frame(parent)
        mm_frame.grid(row=2, column=1, sticky="ew", pady=2)
        mm_frame.columnconfigure(0, weight=1)
        self.params['mod_matrix_file'] = tk.StringVar()
        ttk.Entry(mm_frame, textvariable=self.params['mod_matrix_file']).grid(row=0, column=0, sticky="ew")
        ttk.Button(mm_frame, text="Browse...", command=self.browse_mod_matrix).grid(row=0, column=1, padx=(5,0))

        # Checkboxes
        self.params['fix_notes'] = tk.BooleanVar()
        ttk.Checkbutton(parent, text="Fix sample notes from WAV metadata", variable=self.params['fix_notes']).grid(row=3, column=0, columnspan=2, sticky="w", pady=(5,0))

        self.params['keytrack'] = tk.BooleanVar(value=True)
        ttk.Checkbutton(parent, text="Keytrack (Layer Transpose)", variable=self.params['keytrack']).grid(row=4, column=0, columnspan=2, sticky="w")


    def create_advanced_tab(self, parent):
        """Populates the Advanced settings tab."""
        parent.columnconfigure(1, weight=1)
        parent.columnconfigure(3, weight=1)

        # Filter Env
        ttk.Label(parent, text="Filter ADSR:", font='-weight bold').grid(row=0, column=0, columnspan=4, sticky="w", pady=(0,5))

        ttk.Label(parent, text="ADSR:").grid(row=1, column=0, sticky="w", pady=2)
        f_adsr_frame = ttk.Frame(parent)
        f_adsr_frame.grid(row=1, column=1, sticky="ew", pady=2)
        self.params['filter_attack'] = self.create_param_entry(f_adsr_frame, "A", 4)
        self.params['filter_decay'] = self.create_param_entry(f_adsr_frame, "D", 4)
        self.params['filter_sustain'] = self.create_param_entry(f_adsr_frame, "S", 4)
        self.params['filter_release'] = self.create_param_entry(f_adsr_frame, "R", 4)

        ttk.Label(parent, text="Env Amt:").grid(row=1, column=2, sticky="w", padx=(10,0), pady=2)
        self.params['filter_env_amount'] = tk.StringVar()
        ttk.Entry(parent, textvariable=self.params['filter_env_amount'], width=6).grid(row=1, column=3, sticky="ew", pady=2)

        # Velocity Mods
        ttk.Label(parent, text="Velocity Mod:", font='-weight bold').grid(row=2, column=0, columnspan=4, sticky="w", pady=(10,5))

        ttk.Label(parent, text="-> Level:").grid(row=3, column=0, sticky="w", pady=2)
        self.params['velocity_to_level'] = tk.StringVar()
        ttk.Entry(parent, textvariable=self.params['velocity_to_level'], width=6).grid(row=3, column=1, sticky="ew", pady=2)

        ttk.Label(parent, text="-> Attack:").grid(row=3, column=2, sticky="w", padx=(10,0), pady=2)
        self.params['velocity_to_attack'] = tk.StringVar()
        ttk.Entry(parent, textvariable=self.params['velocity_to_attack'], width=6).grid(row=3, column=3, sticky="ew", pady=2)

        ttk.Label(parent, text="-> Start:").grid(row=4, column=0, sticky="w", pady=2)
        self.params['velocity_to_start'] = tk.StringVar()
        ttk.Entry(parent, textvariable=self.params['velocity_to_start'], width=6).grid(row=4, column=1, sticky="ew", pady=2)

        # LFOs
        ttk.Label(parent, text="LFO 1:", font='-weight bold').grid(row=5, column=0, columnspan=4, sticky="w", pady=(10,5))

        ttk.Label(parent, text="Rate:").grid(row=6, column=0, sticky="w", pady=2)
        self.params['lfo1_rate'] = tk.StringVar()
        ttk.Entry(parent, textvariable=self.params['lfo1_rate'], width=6).grid(row=6, column=1, sticky="ew", pady=2)

        ttk.Label(parent, text="Shape:").grid(row=6, column=2, sticky="w", padx=(10,0), pady=2)
        self.params['lfo1_shape'] = tk.StringVar()
        ttk.Combobox(parent, textvariable=self.params['lfo1_shape'], values=['Sine', 'Triangle', 'Saw', 'Square', 'S&H'], state='readonly').grid(row=6, column=3, sticky="ew", pady=2)

    def create_param_entry(self, parent, label, width):
        """Helper to create a small labeled entry for ADSR-style widgets."""
        ttk.Label(parent, text=label).pack(side="left")
        var = tk.StringVar()
        ttk.Entry(parent, width=width, textvariable=var).pack(side="left", padx=(0,5))
        return var

    def toggle_config_btn(self, event=None):
        if self.params['creative_mode'].get() in ['synth', 'lofi']:
            self.config_btn.config(state='normal')
        else:
            self.config_btn.config(state='disabled')

    def open_config(self):
        self.master.open_window(CreativeModeConfigWindow, self.params['creative_mode'].get())

    def browse_mod_matrix(self):
        path = filedialog.askopenfilename(
            parent=self,
            title="Select Mod Matrix JSON",
            filetypes=[("JSON Files", "*.json"), ("All Files", "*")],
            initialdir=self.master.last_browse_path
        )
        if path:
            self.params['mod_matrix_file'].set(path)
            self.master.last_browse_path = os.path.dirname(path)


    def apply_edits(self):
        # Collect all parameters from the StringVars
        args_dict = {}
        for key, var in self.params.items():
            value = var.get()
            # Only include non-empty strings, and handle booleans
            if isinstance(value, bool):
                args_dict[key] = value
            elif value:
                args_dict[key] = value

        self.master.run_batch_process(batch_edit_programs, args_dict)
        self.destroy()

class SmartSplitWindow(tk.Toplevel):
    def __init__(self, master):
        super().__init__(master.root)
        self.title("Smart Split Files")
        self.geometry("400x200")
        self.master = master
        self.split_mode = tk.StringVar(value="word")
        self.create_widgets()

    def create_widgets(self):
        frame = ttk.Frame(self, padding="10")
        frame.pack(fill="both", expand=True)
        ttk.Label(frame, text="Choose a method to split files into folders:").pack(anchor="w", pady=5)
        ttk.Radiobutton(frame, text="By First Word (e.g., 'Kick Drum.wav' -> 'Kick' folder)", variable=self.split_mode, value="word").pack(anchor="w")
        ttk.Radiobutton(frame, text="By Repeating Prefix (e.g., 'AAA_Snare.wav' -> 'AAA' folder)", variable=self.split_mode, value="prefix").pack(anchor="w")
        ttk.Radiobutton(frame, text="By Instrument Category (e.g., 'Bass', 'Piano', etc.)", variable=self.split_mode, value="category").pack(anchor="w")
        btn_frame = ttk.Frame(frame)
        btn_frame.pack(fill="x", pady=(20, 0))
        ttk.Button(btn_frame, text="Apply Split", command=self.apply_split).pack(side="right")
        ttk.Button(btn_frame, text="Cancel", command=self.destroy).pack(side="right", padx=5)

    def apply_split(self):
        mode = self.split_mode.get()
        self.destroy()
        self.master.run_batch_process(split_files_smartly, {'mode': mode})

class MergeSubfoldersWindow(tk.Toplevel):
    def __init__(self, master):
        super().__init__(master.root)
        self.title("Merge Subfolders")
        self.geometry("400x220")
        self.master = master
        self.target_depth = tk.IntVar(value=0)
        # IntVar used to control how deep subfolders are scanned when merging
        # files. Renamed variable to avoid confusion with the `max_depth`
        # argument in the merge functions below.
        self.max_depth_var = tk.IntVar(value=2)
        self.create_widgets()

    def create_widgets(self):
        frame = ttk.Frame(self, padding="10")
        frame.pack(fill="both", expand=True)

        ttk.Label(frame, text="Move files up to level:").pack(anchor="w")
        ttk.Radiobutton(frame, text="Root", variable=self.target_depth, value=0).pack(anchor="w")
        ttk.Radiobutton(frame, text="1st Level", variable=self.target_depth, value=1).pack(anchor="w")
        ttk.Radiobutton(frame, text="2nd Level", variable=self.target_depth, value=2).pack(anchor="w")

        opt_frame = ttk.Frame(frame)
        opt_frame.pack(anchor="w", pady=(10,0))
        ttk.Label(opt_frame, text="Max depth to scan:").pack(side="left")
        ttk.Spinbox(opt_frame, from_=1, to=10, textvariable=self.max_depth_var, width=4).pack(side="left")

        btn_frame = ttk.Frame(frame)
        btn_frame.pack(fill="x", pady=(20,0))
        ttk.Button(btn_frame, text="Merge", command=self.apply_merge).pack(side="right")
        ttk.Button(btn_frame, text="Cancel", command=self.destroy).pack(side="right", padx=5)

    def apply_merge(self):
        depth = self.target_depth.get()
        max_depth = self.max_depth_var.get()
        self.destroy()
        # wrap merge_subfolders so run_batch_process can call it with two args
        merge_func = lambda folder, _=None: merge_subfolders(folder, {'target_depth': depth, 'max_depth': max_depth})
        self.master.run_batch_process(
            merge_func,
            {},
            confirm=True,
            confirm_message="This will move all files up and remove empty folders. This can't be undone. Continue?",
        )
#</editor-fold>

#<editor-fold desc="NEW & IMPROVED: SampleSelectorWindow">
class SampleSelectorWindow(tk.Toplevel):
    """A dialog to manually add/remove samples before rebuilding an XPM."""
    def __init__(self, master, xpm_path, initial_mappings, unreferenced_files):
        super().__init__(master)
        self.title(f"Sample Selector for {os.path.basename(xpm_path)}")
        self.geometry("800x500")
        self.resizable(True, True)

        self.final_mappings = initial_mappings
        self.unreferenced_files = {os.path.basename(f): f for f in unreferenced_files}
        self.result = None # To store the final decision

        self.filter_var = tk.StringVar()
        self.filter_var.trace_add("write", self.update_available_list)

        self.create_widgets()
        self.populate_lists()

    def create_widgets(self):
        main_frame = ttk.Frame(self, padding="10")
        main_frame.pack(fill="both", expand=True)
        main_frame.grid_rowconfigure(0, weight=1)
        main_frame.grid_columnconfigure(0, weight=1)
        main_frame.grid_columnconfigure(2, weight=1)

        # Included Samples List
        included_frame = ttk.LabelFrame(main_frame, text="Samples to Include in Rebuild", padding="5")
        included_frame.grid(row=0, column=2, sticky="nsew", padx=(5,0))
        included_frame.grid_rowconfigure(0, weight=1)
        included_frame.grid_columnconfigure(0, weight=1)
        self.included_list = tk.Listbox(included_frame, selectmode="extended")
        self.included_list.grid(row=0, column=0, sticky="nsew")
        vsb1 = ttk.Scrollbar(included_frame, orient="vertical", command=self.included_list.yview)
        vsb1.grid(row=0, column=1, sticky="ns")
        self.included_list.config(yscrollcommand=vsb1.set)

        # Available Samples List
        available_frame = ttk.LabelFrame(main_frame, text="Available Unreferenced Samples", padding="5")
        available_frame.grid(row=0, column=0, sticky="nsew", padx=(0,5))
        available_frame.grid_rowconfigure(1, weight=1)
        available_frame.grid_columnconfigure(0, weight=1)

        # NEW: Filter entry
        filter_entry_frame = ttk.Frame(available_frame)
        filter_entry_frame.grid(row=0, column=0, columnspan=2, sticky="ew", pady=(0,5))
        ttk.Label(filter_entry_frame, text="Filter:").pack(side="left", padx=(0,5))
        filter_entry = ttk.Entry(filter_entry_frame, textvariable=self.filter_var)
        filter_entry.pack(side="left", fill="x", expand=True)

        self.available_list = tk.Listbox(available_frame, selectmode="extended")
        self.available_list.grid(row=1, column=0, sticky="nsew")
        vsb2 = ttk.Scrollbar(available_frame, orient="vertical", command=self.available_list.yview)
        vsb2.grid(row=1, column=1, sticky="ns")
        self.available_list.config(yscrollcommand=vsb2.set)

        # Control Buttons
        button_frame = ttk.Frame(main_frame)
        button_frame.grid(row=0, column=1, sticky="ns", padx=10)
        ttk.Button(button_frame, text="<-- Add", command=self.add_selected).pack(pady=5)
        ttk.Button(button_frame, text="Remove -->", command=self.remove_selected).pack(pady=5)

        # Bottom Buttons
        bottom_frame = ttk.Frame(main_frame)
        bottom_frame.grid(row=1, column=0, columnspan=3, sticky="ew", pady=(10,0))
        ttk.Button(bottom_frame, text="Apply and Rebuild", command=self.apply_changes, style="Accent.TButton").pack(side="right")
        ttk.Button(bottom_frame, text="Cancel", command=self.cancel).pack(side="right", padx=5)

    def populate_lists(self):
        self.included_list.delete(0, tk.END)
        # Sort by basename for consistent order
        sorted_mappings = sorted(self.final_mappings, key=lambda m: os.path.basename(m['sample_path']))
        for mapping in sorted_mappings:
            self.included_list.insert(tk.END, os.path.basename(mapping['sample_path']))
        self.update_available_list()

    # NEW: Method to filter the available list based on entry text
    def update_available_list(self, *args):
        self.available_list.delete(0, tk.END)
        filter_text = self.filter_var.get().lower()
        for basename in sorted(self.unreferenced_files.keys()):
            if not filter_text or filter_text in basename.lower():
                self.available_list.insert(tk.END, basename)

    def add_selected(self):
        selected_indices = self.available_list.curselection()
        if not selected_indices:
            return

        for i in reversed(selected_indices):
            basename = self.available_list.get(i)
            # Find the full path from the dictionary and remove it
            full_path = self.unreferenced_files.pop(basename, None)
            if not full_path: continue

            # Create a new mapping for the added sample
            midi = infer_note_from_filename(basename) or 60
            new_mapping = {
                'sample_path': full_path,
                'root_note': midi, 'low_note': midi, 'high_note': midi,
                'velocity_low': 0, 'velocity_high': 127
            }
            self.final_mappings.append(new_mapping)

        self.populate_lists()

    def remove_selected(self):
        selected_indices = self.included_list.curselection()
        if not selected_indices:
            return

        for i in reversed(selected_indices):
            basename = self.included_list.get(i)
            # Find the corresponding mapping and remove it
            mapping_to_remove = next((m for m in self.final_mappings if os.path.basename(m['sample_path']) == basename), None)
            if mapping_to_remove:
                self.final_mappings.remove(mapping_to_remove)
                # Add it back to the available list
                self.unreferenced_files[basename] = mapping_to_remove['sample_path']

        self.populate_lists()

    def apply_changes(self):
        self.result = self.final_mappings
        self.destroy()

    def cancel(self):
        self.result = None
        self.destroy()

#</editor-fold>

#<editor-fold desc="REVISED: BatchProgramFixerWindow">
class BatchProgramFixerWindow(tk.Toplevel):
    def __init__(self, master):
        super().__init__(master.root if hasattr(master, 'root') else master)
        self.title("Batch Program Fixer")
        self.geometry("800x600")
        self.master = master
        self.folder_path = tk.StringVar()
        self.firmware_var = tk.StringVar(value=master.firmware_version.get())
        self.format_var = tk.StringVar(value="advanced")
        self.check_vars = {}
        self.xpm_map = {} # Maps treeview item ID to absolute path
        self.create_widgets()

    def create_widgets(self):
        main_frame = ttk.Frame(self, padding="10")
        main_frame.pack(fill="both", expand=True)
        main_frame.grid_rowconfigure(1, weight=1)
        main_frame.grid_columnconfigure(0, weight=1)

        # Top bar for folder selection and scanning
        top_bar = ttk.Frame(main_frame)
        top_bar.grid(row=0, column=0, sticky="ew", pady=(0, 5))
        top_bar.grid_columnconfigure(1, weight=1)
        ttk.Label(top_bar, text="Program Folder:").pack(side="left", padx=(0,5))
        ttk.Entry(top_bar, textvariable=self.folder_path).pack(side="left", expand=True, fill="x")
        ttk.Button(top_bar, text="Browse...", command=self.browse_folder).pack(side="left", padx=5)
        ttk.Button(top_bar, text="Scan Folder", command=self.scan_folder).pack(side="left")

        # Treeview for displaying XPM files
        tree_frame = ttk.Frame(main_frame)
        tree_frame.grid(row=1, column=0, sticky="nsew", pady=5)
        tree_frame.grid_rowconfigure(0, weight=1)
        tree_frame.grid_columnconfigure(0, weight=1)
        self.tree = Treeview(tree_frame, columns=("Select", "File", "Version", "Status"), show="headings")
        self.tree.heading("Select", text="Select")
        self.tree.heading("File", text="Program File")
        self.tree.heading("Version", text="Version")
        self.tree.heading("Status", text="Status")
        self.tree.column("Select", width=60, anchor="center", stretch=False)
        self.tree.column("File", width=350)
        self.tree.column("Version", width=100, anchor="center")
        self.tree.column("Status", width=200)
        vsb = ttk.Scrollbar(tree_frame, orient="vertical", command=self.tree.yview)
        self.tree.configure(yscrollcommand=vsb.set)
        self.tree.grid(row=0, column=0, sticky="nsew")
        vsb.grid(row=0, column=1, sticky="ns")
        self.tree.bind("<Button-1>", self.on_tree_click)
        main_frame.grid_rowconfigure(1, weight=1)

        # Action buttons
        actions_frame = ttk.LabelFrame(main_frame, text="Batch Actions", padding="10")
        actions_frame.grid(row=2, column=0, sticky="ew", pady=5)
        actions_frame.grid_columnconfigure(1, weight=1)
        actions_frame.grid_columnconfigure(2, weight=1)
        options_frame = ttk.Frame(actions_frame)
        options_frame.pack(side="left", padx=5)
        ttk.Label(options_frame, text="Firmware:").grid(row=0, column=0, sticky="e")
        ttk.Combobox(options_frame, textvariable=self.firmware_var,
                     values=['2.3.0.0','2.6.0.17','3.4.0','3.5.0'],
                     state='readonly', width=10).grid(row=0, column=1)
        ttk.Label(options_frame, text="Format:").grid(row=1, column=0, sticky="e")
        ttk.Combobox(options_frame, textvariable=self.format_var,
                     values=['legacy','advanced'], state='readonly', width=10).grid(row=1, column=1)
        ttk.Button(actions_frame, text="Select All", command=lambda: self.toggle_all_checks(True)).pack(side="left", padx=5)
        ttk.Button(actions_frame, text="Deselect All", command=lambda: self.toggle_all_checks(False)).pack(side="left", padx=5)
        ttk.Button(actions_frame, text="Analyze & Relink Selected", command=self.run_relink_thread).pack(side="left", padx=20)
        ttk.Button(actions_frame, text="Rebuild Selected", command=self.run_rebuild_thread, style="Accent.TButton").pack(side="left", padx=5)
        ttk.Button(actions_frame, text="Edit Samples...", command=self.open_sample_editor).pack(side="left", padx=5)

    def _show_info_safe(self, title, message):
        self.master.root.after(0, lambda: messagebox.showinfo(title, message, parent=self))

    def _ask_yesno_safe(self, title, message):
        """Safely ask a yes/no question from a background thread."""
        result = threading.Event()
        answer = tk.BooleanVar()
        def ask():
            answer.set(messagebox.askyesno(title, message, parent=self))
            result.set()
        self.master.root.after(0, ask)
        result.wait()
        return answer.get()

    def _ask_directory_safe(self, title):
        """Safely ask for a directory from a background thread."""
        result = threading.Event()
        path = tk.StringVar()
        def ask():
            res = filedialog.askdirectory(parent=self, title=title, initialdir=self.master.last_browse_path)
            if res:
                path.set(res)
                self.master.last_browse_path = res
            result.set()
        self.master.root.after(0, ask)
        result.wait()
        return path.get()

    # NEW: Thread-safe way to open the sample selector and get the result
    def _open_sample_selector_safe(self, xpm_path, initial_mappings, extras):
        result_container = {} # Use a mutable container to get return value
        done_event = threading.Event()

        def open_dialog():
            dialog = SampleSelectorWindow(self, xpm_path, initial_mappings, extras)
            self.wait_window(dialog) # Wait for the dialog to be closed
            result_container['result'] = dialog.result
            done_event.set()

        self.master.root.after(0, open_dialog)
        done_event.wait()
        return result_container.get('result')


    def browse_folder(self):
        path = filedialog.askdirectory(parent=self, title="Select Folder Containing XPM Programs", initialdir=self.master.last_browse_path)
        if path:
            self.folder_path.set(path)
            self.master.last_browse_path = path
            self.scan_folder()

    def scan_folder(self):
        folder = self.folder_path.get()
        if not folder or not os.path.isdir(folder):
            messagebox.showerror("Error", "Please select a valid folder first.", parent=self)
            return

        for i in self.tree.get_children():
            self.tree.delete(i)
        self.check_vars.clear()
        self.xpm_map.clear()

        xpm_files = glob.glob(os.path.join(folder, '**', '*.xpm'), recursive=True)
        for path in xpm_files:
            version = get_xpm_version(path)
            rel_path = os.path.relpath(path, folder)
            item_id = self.tree.insert('', 'end', values=("No", rel_path, version, "Ready"))
            self.check_vars[item_id] = tk.BooleanVar(value=False)
            self.xpm_map[item_id] = path

    def get_selected_items(self):
        selected = []
        for item_id, var in self.check_vars.items():
            if var.get():
                selected.append(item_id)
        return selected

    def on_tree_click(self, event):
        region = self.tree.identify("region", event.x, event.y)
        if region != "cell": return
        col = self.tree.identify_column(event.x)
        row_id = self.tree.identify_row(event.y)
        if not row_id: return

        if col == "#1":
            current_val = self.check_vars[row_id].get()
            self.check_vars[row_id].set(not current_val)
            self.tree.set(row_id, "Select", "Yes" if not current_val else "No")

    def toggle_all_checks(self, select_all):
        for row_id in self.tree.get_children():
            if row_id in self.check_vars:
                self.check_vars[row_id].set(select_all)
                self.tree.set(row_id, "Select", "Yes" if select_all else "No")

    def run_relink_thread(self):
        selected_ids = self.get_selected_items()
        if not selected_ids:
            messagebox.showwarning("No Selection", "Please select at least one program to analyze.", parent=self)
            return
        threading.Thread(target=self.analyze_and_relink_batch, args=(selected_ids,), daemon=True).start()

    def run_rebuild_thread(self):
        selected_ids = self.get_selected_items()
        if not selected_ids:
            messagebox.showwarning("No Selection", "Please select at least one program to rebuild.", parent=self)
            return
        threading.Thread(target=self.rebuild_batch, args=(selected_ids,), daemon=True).start()

    def open_sample_editor(self):
        selected_ids = self.get_selected_items()
        if len(selected_ids) != 1:
            messagebox.showwarning(
                "Select One Program",
                "Please select exactly one program to edit.",
                parent=self,
            )
            return
        item_id = selected_ids[0]
        xpm_path = self.xpm_map[item_id]

        # Parse the existing mappings and parameters
        mappings, params = _parse_xpm_for_rebuild(xpm_path)
        if mappings is None:
            messagebox.showerror(
                "Parse Error",
                "Failed to read the selected program.",
                parent=self,
            )
            return

        # Find extra audio files that live next to the program
        extras = find_unreferenced_audio_files(xpm_path, mappings)

        # Launch the selector dialog so the user can add/remove samples
        final_mappings = self._open_sample_selector_safe(xpm_path, mappings, extras)
        if final_mappings is None:
            return  # user cancelled
        if not final_mappings:
            messagebox.showwarning(
                "No Samples",
                "Rebuild cancelled because no samples were selected.",
                parent=self,
            )
            return

        # Rebuild the program with the chosen mappings
        program_name = os.path.splitext(os.path.basename(xpm_path))[0]
        output_folder = os.path.dirname(xpm_path)
        options = InstrumentOptions(
            firmware_version=self.firmware_var.get(),
            polyphony=self.master.polyphony_var.get(),
            format_version=self.format_var.get(),
        )
        builder = InstrumentBuilder(output_folder, self.master, options)

        shutil.copy2(xpm_path, xpm_path + ".edit.bak")
        success = builder._create_xpm(
            program_name,
            [],
            output_folder,
            mode="multi-sample",
            mappings=final_mappings,
            instrument_template=params,
        )

        if success:
            self.tree.set(item_id, "Status", "Rebuilt")
            self.tree.set(item_id, "Version", self.firmware_var.get())
            self._show_info_safe("Rebuild Complete", f"Updated {program_name}.xpm")
        else:
            self.tree.set(item_id, "Status", "Rebuild Failed")
            messagebox.showerror(
                "Error",
                f"Failed to rebuild {program_name}.xpm",
                parent=self,
            )

    def analyze_and_relink_batch(self, item_ids):
        all_missing_samples = set()
        programs_with_missing = defaultdict(list)

        # Step 1: Gather all missing samples from all selected programs
        for item_id in item_ids:
            xpm_path = self.xpm_map[item_id]
            self.tree.set(item_id, "Status", "Analyzing...")
            try:
                tree = ET.parse(xpm_path)
                root = tree.getroot()
                xpm_dir = os.path.dirname(xpm_path)

                found_missing_for_this_file = False
                for elem in root.findall('.//SampleFile'):
                    if elem is not None and elem.text:
                        sample_rel_path = elem.text.replace('/', os.sep)
                        sample_abs_path = os.path.normpath(os.path.join(xpm_dir, sample_rel_path))
                        if not os.path.exists(sample_abs_path):
                            sample_basename = os.path.basename(elem.text)
                            all_missing_samples.add(sample_basename)
                            programs_with_missing[xpm_path].append(sample_basename)
                            found_missing_for_this_file = True

                self.tree.set(item_id, "Status", "Missing samples" if found_missing_for_this_file else "OK")

            except Exception as e:
                self.tree.set(item_id, "Status", "XML Error")
                logging.error(f"Error analyzing {xpm_path}: {e}")

        if not all_missing_samples:
            self._show_info_safe("Analysis Complete", "No missing samples found in selected programs.")
            return

        # Step 2: Ask user for the location of the missing samples
        msg = f"Found {len(all_missing_samples)} unique missing samples across {len(programs_with_missing)} program(s).\n\nLocate the folder containing these samples?"
        if not self._ask_yesno_safe("Missing Samples Found", msg):
            return

        sample_folder = self._ask_directory_safe("Select Folder Containing Missing Samples")
        if not sample_folder:
            return

        # Step 3: Relink and copy
        total_relinked = 0
        for xpm_path, missing_list in programs_with_missing.items():
            self.tree.set(self.get_id_from_path(xpm_path), "Status", "Relinking...")
            try:
                tree = ET.parse(xpm_path)
                root = tree.getroot()
                changed = False
                xpm_dir = os.path.dirname(xpm_path)

                for elem in root.findall('.//SampleFile'):
                    sample_basename = os.path.basename(elem.text.replace('/', os.sep))
                    if sample_basename in missing_list:
                        found_path = os.path.join(sample_folder, sample_basename)
                        if os.path.exists(found_path):
                            dest_path = os.path.join(xpm_dir, sample_basename)
                            shutil.copy2(found_path, dest_path)
                            elem.text = sample_basename # Update path to be relative to XPM
                            changed = True
                            total_relinked += 1

                if changed:
                    shutil.copy2(xpm_path, xpm_path + ".bak")
                    indent_tree(tree)
                    tree.write(xpm_path, encoding='utf-8', xml_declaration=True)
                    self.tree.set(self.get_id_from_path(xpm_path), "Status", "Relinked")
            except Exception as e:
                self.tree.set(self.get_id_from_path(xpm_path), "Status", "Relink Error")
                logging.error(f"Error relinking {xpm_path}: {e}")

        self._show_info_safe("Relink Complete", f"Finished. Relinked {total_relinked} sample instances.")

    # REVISED: Rebuild batch now uses the new sample selector
    def rebuild_batch(self, item_ids):
        target_firmware = self.firmware_var.get()
        target_format = self.format_var.get()
        if not self._ask_yesno_safe(
            "Confirm Rebuild",
            f"This will rebuild {len(item_ids)} program(s) for firmware {target_firmware} in {target_format} format. Backups will be created. Continue?"
        ):
            return

        for item_id in item_ids:
            xpm_path = self.xpm_map[item_id]
            self.tree.set(item_id, "Status", "Rebuilding...")
            try:
                # 1. Parse the existing XPM to get current samples and parameters
                initial_mappings, inst_params = _parse_xpm_for_rebuild(xpm_path)
                if initial_mappings is None: # Check for parsing failure
                    self.tree.set(item_id, "Status", "Parse Error")
                    logging.warning(f"Could not parse mappings from {xpm_path}, skipping rebuild.")
                    continue

                # 2. Find any related but unreferenced audio files
                extra_files = find_unreferenced_audio_files(xpm_path, initial_mappings)

                # 3. Open the sample selector window to let the user decide
                final_mappings = self._open_sample_selector_safe(xpm_path, initial_mappings, extra_files)

                # If the user cancelled the dialog, final_mappings will be None
                if final_mappings is None:
                    self.tree.set(item_id, "Status", "Rebuild Cancelled")
                    continue

                if not final_mappings:
                    self.tree.set(item_id, "Status", "Rebuild Failed (No Samples)")
                    logging.warning(f"Rebuild for {xpm_path} skipped as no samples were selected.")
                    continue

                # 4. Proceed with the rebuild using the user-confirmed sample list
                program_name = os.path.splitext(os.path.basename(xpm_path))[0]
                output_folder = os.path.dirname(xpm_path)

                options = InstrumentOptions(
                    firmware_version=target_firmware,
                    polyphony=self.master.polyphony_var.get(),
                    format_version=target_format,
                )
                builder = InstrumentBuilder(output_folder, self.master, options)

                shutil.copy2(xpm_path, xpm_path + f".rebuild-{target_firmware}.bak")
                success = builder._create_xpm(
                    program_name,
                    [],
                    output_folder,
                    mode='multi-sample',
                    mappings=final_mappings, # Use the user-approved list
                    instrument_template=inst_params
                )

                if success:
                    self.tree.set(item_id, "Status", f"Rebuilt for {target_firmware}")
                    self.tree.set(item_id, "Version", target_firmware)
                else:
                    self.tree.set(item_id, "Status", "Rebuild Failed")
            except Exception as e:
                self.tree.set(item_id, "Status", "Rebuild Error")
                logging.error(f"Critical error rebuilding {xpm_path}: {e}\n{traceback.format_exc()}")

        self._show_info_safe("Rebuild Complete", "Finished rebuilding selected programs.")


    def get_id_from_path(self, path):
        for item_id, item_path in self.xpm_map.items():
            if item_path == path:
                return item_id
        return None
#</editor-fold>

@dataclass
class InstrumentOptions:
    loop_one_shots: bool = False
    analyze_scw: bool = True
    creative_mode: str = 'off'
    recursive_scan: bool = True
    firmware_version: str = '3.5.0'
    polyphony: int = 16
    format_version: str = 'advanced'
    creative_config: dict = field(default_factory=dict)

#<editor-fold desc="InstrumentBuilder Class">
class InstrumentBuilder:
    def __init__(self, folder_path, app, options: InstrumentOptions):
        self.folder_path = folder_path
        self.app = app
        self.options = options

    #<editor-fold desc="GUI Safe Callbacks">
    def _show_info_safe(self, title, message):
        self.app.root.after(0, lambda: messagebox.showinfo(title, message, parent=self.app.root))

    def _show_warning_safe(self, title, message):
        self.app.root.after(0, lambda: messagebox.showwarning(title, message, parent=self.app.root))

    def _show_error_safe(self, title, message):
        self.app.root.after(0, lambda: messagebox.showerror(title, message, parent=self.app.root))

    def _ask_yesno_safe(self, title, message):
        result = threading.Event()
        answer = tk.BooleanVar()
        def ask():
            answer.set(messagebox.askyesno(title, message, parent=self.app.root))
            result.set()
        self.app.root.after(0, ask)
        result.wait()
        return answer.get()
    #</editor-fold>

    def validate_options(self):
        if not self.folder_path or not os.path.isdir(self.folder_path):
            self._show_error_safe("Validation Error", "A valid source folder must be selected.")
            return False
        return True

    # NEW: Dedicated function to create a playable keymap
    def _calculate_key_ranges(self, sample_infos):
        """Assigns key ranges for multi-sample instruments based on root notes."""
        # Sort samples by root_note
        sorted_samples = sorted(sample_infos, key=lambda x: x.get('root_note', 60))
        n = len(sorted_samples)
        if n == 0:
            return []
        # Assign key ranges so each sample covers halfway to the next
        for i, sample in enumerate(sorted_samples):
            root = sample.get('root_note', 60)
            if i == 0:
                low = 0
            else:
                prev_root = sorted_samples[i-1].get('root_note', 60)
                low = (prev_root + root) // 2 + 1
            if i == n - 1:
                high = 127
            else:
                next_root = sorted_samples[i+1].get('root_note', 60)
                high = (root + next_root) // 2
            sample['low_note'] = low
            sample['high_note'] = high
        return sorted_samples

    def create_instruments(self, mode='multi-sample', files=None):
        logging.info("create_instruments starting with mode %s", mode)
        if not self.validate_options():
            return

        created_xpms, created_count, error_count = [], 0, 0
        try:
            self.app.status_text.set("Analyzing files...")
            
            # If files are passed directly (from MultiSampleBuilderWindow), use them.
            # Otherwise, group files from the main folder path.
            if files:
                instrument_groups = files
            elif mode == 'drum-kit':
                instrument_groups = group_similar_files(self.folder_path) if IMPORTS_SUCCESSFUL else {}
            else:
                instrument_groups = self.group_wav_files(mode)

            if not instrument_groups:
                self.app.status_text.set("No suitable WAV files found for this mode.")
                self._show_info_safe("Finished", "No suitable .wav files found to create instruments.")
                return

            total_groups = len(instrument_groups)
            self.app.progress["maximum"] = total_groups

            for i, (program_name, group_files) in enumerate(instrument_groups.items()):
                try:
                    self.app.status_text.set(f"Creating: {program_name}")
                    self.app.progress["value"] = i + 1

                    sanitized_name = re.sub(r'[\\/*?:"<>|]', "", program_name)
                    first_file_abs_path = os.path.join(self.folder_path, group_files[0])
                    output_folder = os.path.dirname(first_file_abs_path)

                    if self._create_xpm(sanitized_name, group_files, output_folder, mode):
                        created_count += 1
                        created_xpms.append(os.path.join(output_folder, f"{sanitized_name}.xpm"))
                    else:
                        error_count += 1
                except Exception as e:
                    logging.error(f"Error processing group {program_name}: {e}\n{traceback.format_exc()}")
                    error_count += 1

            with open("xpm_output.log", "w", encoding="utf-8") as f:
                f.write(f"--- XPM Creation Summary ---\n")
                f.write(f"Created: {created_count}, Failed: {error_count}\n\n")
                if created_xpms:
                    f.write("Generated XPM Files:\n")
                    for xpm in created_xpms:
                        f.write(f"- {xpm}\n")

            if created_count > 0 and self._ask_yesno_safe("Generate Previews", "Would you like to generate audio previews for the new instruments?"):
                self.process_previews_only()

            if created_count > 0 and not os.path.exists(os.path.join(self.folder_path, "Expansion.xml")):
                if self._ask_yesno_safe("Create Expansion File", "No Expansion.xml found. Would you like to create one now?"):
                    self.app.root.after(0, self.app.open_expansion_builder)

            self.app.status_text.set("Processing complete.")
            if error_count > 0:
                self._show_warning_safe("Completed with Errors", f"Successfully created {created_count} instruments.\nFailed to create {error_count} instruments.\nCheck converter.log for details.")
            elif created_count > 0:
                self._show_info_safe("Success", f"Successfully created {created_count} instruments.")
        except Exception as e:
            logging.error(f"create_instruments failed: {e}\n{traceback.format_exc()}")
            self._show_error_safe("Error", f"An unexpected error occurred: {e}")
        finally:
            self.app.progress["value"] = 0

    def _create_xpm(self, program_name, sample_files, output_folder, mode,
                    midi_notes=None, mappings=None, instrument_template=None):
        """Create a single XPM file from samples or an existing mapping."""
        if mappings:
            logging.info("_create_xpm rebuilding '%s' using mapping with %d entry(ies)",
                         program_name, len(mappings))
        else:
            logging.info("_create_xpm building '%s' with %d sample(s)", program_name,
                         len(sample_files))
        try:
            sample_infos = []
            start_note = 60
            if mappings:
                # This path is for rebuilding from existing mappings
                for m in mappings:
                    abs_path = m['sample_path']
                    info = self.validate_sample_info(abs_path)
                    if not info.get('is_valid'):
                        continue
                    # Preserve all parameters from the mapping
                    info.update(m)
                    rel_path = os.path.relpath(abs_path, output_folder)
                    info['sample_path'] = rel_path.replace(os.sep, '/')
                    sample_infos.append(info)
            else:
                # This path is for building a NEW instrument from files
                for idx, file_path in enumerate(sample_files):
                    abs_path = os.path.join(self.folder_path, file_path) if not os.path.isabs(file_path) else file_path
                    info = self.validate_sample_info(abs_path)
                    if info.get('is_valid'):
                        if midi_notes and idx < len(midi_notes):
                            midi_note = midi_notes[idx]
                        else:
                            # Use found root note, or filename note, or default to 60
                            midi_note = info.get('root_note') or 60
                            logging.info(f"Sample {os.path.basename(file_path)} assigned root note: {midi_note}")

                        info['root_note'] = midi_note
                        info['velocity_low'] = 0
                        info['velocity_high'] = 127
                        rel_path = os.path.relpath(abs_path, output_folder)
                        info['sample_path'] = rel_path.replace(os.sep, '/')
                        sample_infos.append(info)

                # REVISED: Apply correct key range logic based on build mode
                if mode == 'multi-sample':
                    sample_infos = self._calculate_key_ranges(sample_infos)
                elif mode == 'one-shot':
                    for info in sample_infos:
                        info['low_note'] = 0
                        info['high_note'] = 127
                else: # drum-kit
                    for idx, info in enumerate(sample_infos):
                         note = min(start_note + idx, 127)
                         info['low_note'] = note
                         info['high_note'] = note


            if not sample_infos:
                logging.warning(f"No valid samples for program: {program_name}")
                return False

            # Group samples by their key range to create keygroups
            note_layers = defaultdict(list)
            for info in sample_infos:
                key = (info['low_note'], info['high_note'])
                note_layers[key].append(info)
            keygroup_count = len(note_layers)

            root = ET.Element('MPCVObject')
            version = ET.SubElement(root, 'Version')
            ET.SubElement(version, 'File_Version').text = '2.1'
            ET.SubElement(version, 'Application').text = 'MPC-V'
            ET.SubElement(version, 'Application_Version').text = self.options.firmware_version
            ET.SubElement(version, 'Platform').text = 'Linux'

            program = ET.SubElement(root, 'Program', {'type': 'Keygroup'})
            ET.SubElement(program, 'ProgramName').text = xml_escape(program_name)

            # Build the JSON section (less critical for keygroups, but good to be accurate)
            pads_json_str = build_program_pads_json(
                self.options.firmware_version,
                sample_infos,
                engine_override=self.options.format_version,
                num_instruments=keygroup_count,
            )
            pads_tag = 'ProgramPads-v2.10' if self.options.firmware_version in ['3.4.0', '3.5.0'] else 'ProgramPads'
            ET.SubElement(program, pads_tag).text = pads_json_str

            program_params = self.get_program_parameters(keygroup_count)
            program_params['KeygroupLegacyMode'] = (
                'True' if self.options.format_version == 'legacy' else 'False'
            )
            for key, val in program_params.items():
                ET.SubElement(program, key).text = val

            # Build the critical <Instruments> section
            instruments = ET.SubElement(program, 'Instruments')
            sorted_keys = sorted(note_layers.keys())
            for i, key in enumerate(sorted_keys):
                low_key, high_key = key
                inst = self.build_instrument_element(instruments, i, low_key, high_key)
                if instrument_template:
                    for k, v in instrument_template.items():
                        elem = inst.find(k)
                        if elem is not None:
                            elem.text = str(v)
                        else:
                            ET.SubElement(inst, k).text = str(v)
                layers_elem = ET.SubElement(inst, 'Layers')

                layers_for_note = sorted(note_layers[key], key=lambda x: x.get('velocity_low', 0))
                num_layers = min(len(layers_for_note), 8)
                vel_split = 128 // num_layers

                for lidx, sample_info in enumerate(layers_for_note[:num_layers]):
                    layer = ET.SubElement(layers_elem, 'Layer', {'number': str(lidx + 1)})
                    vel_start = sample_info.get('velocity_low', lidx * vel_split)
                    vel_end = sample_info.get('velocity_high', (lidx + 1) * vel_split - 1 if lidx < num_layers - 1 else 127)
                    self.add_layer_parameters(layer, sample_info, vel_start, vel_end)
                    self.apply_creative_mode(inst, layer, lidx, num_layers)

            output_path = os.path.join(output_folder, f"{program_name}.xpm")
            tree = ET.ElementTree(root)
            indent_tree(tree)
            tree.write(output_path, encoding='utf-8', xml_declaration=True)

            if not validate_xpm_file(output_path, len(sample_infos)):
                logging.warning(f"Post-creation validation failed for {os.path.basename(output_path)}")

            return True

        except Exception as e:
            logging.error(f"Critical error in _create_xpm for {program_name}: {e}\n{traceback.format_exc()}")
            return False

    def get_program_parameters(self, num_keygroups):
        if not IMPORTS_SUCCESSFUL: return {}
        firmware = self.options.firmware_version
        return fw_program_parameters(
            firmware,
            num_keygroups,
            engine_override=self.options.format_version,
        )

    def build_instrument_element(self, parent, num, low, high):
        instrument = ET.SubElement(parent, 'Instrument', {'number': str(num)})
        if not IMPORTS_SUCCESSFUL:
            # Fallback for missing imports
            params = {'Polyphony': str(self.options.polyphony), 'LowNote': str(low), 'HighNote': str(high)}
        else:
            engine = get_pad_settings(
                self.options.firmware_version,
                self.options.format_version
            ).get('engine')
            if engine == 'advanced' and ADVANCED_INSTRUMENT_PARAMS:
                params = ADVANCED_INSTRUMENT_PARAMS.copy()
            else:
                params = {} # Start with an empty dictionary for legacy

            # Universal parameters applied to both legacy and advanced
            params.update({
                'Polyphony': str(self.options.polyphony),
                'LowNote': str(low),
                'HighNote': str(high),
            })

            # Add legacy-specific default parameters if not in advanced mode
            if engine != 'advanced':
                 legacy_defaults = {
                    'Volume': '1.0', 'Pan': '0.5', 'Tune': '0.0', 'MuteGroup': '0',
                    'VoiceOverlap': 'Poly', 'VolumeAttack': '0.0', 'VolumeDecay': '0.0',
                    'VolumeSustain': '1.0', 'VolumeRelease': '0.05', 'FilterType': 'Off',
                    'Cutoff': '1.0', 'Resonance': '0.0', 'FilterKeytrack': '0.0',
                    'FilterAttack': '0.0', 'FilterDecay': '0.0', 'FilterSustain': '1.0',
                    'FilterRelease': '0.0', 'FilterEnvAmount': '0.0',
                }
                 params.update(legacy_defaults)

        for key, val in params.items():
            ET.SubElement(instrument, key).text = val
        return instrument

    # REVISED: This function now preserves all layer parameters
    def add_layer_parameters(self, layer_element, sample_info, vel_start, vel_end):
        sample_name, _ = os.path.splitext(os.path.basename(sample_info['sample_path']))
        frames = sample_info.get('frames', 0)

        # Start with defaults, then override with preserved values
        params = {
            'SampleName': sample_name,
            'SampleFile': sample_info['sample_path'],
            'VelStart': str(vel_start),
            'VelEnd': str(vel_end),
            'RootNote': str(sample_info['root_note']),
            'SampleStart': '0',
            'SampleEnd': str(frames),
            'Loop': 'Off',
            'Direction': '0', 'Offset': '0', 'Volume': '1.0',
            'Pan': '0.5', 'Tune': '0.0', 'MuteGroup': '0'
        }

        # Override defaults with any parameters preserved from the original file
        if 'layer_params' in sample_info:
            for key, value in sample_info['layer_params'].items():
                if key in params:
                    params[key] = value
        
        # Special handling for loop points if loop is on
        if params.get('Loop') == 'On':
            params['LoopStart'] = sample_info.get('layer_params', {}).get('LoopStart', '0')
            params['LoopEnd'] = sample_info.get('layer_params', {}).get('LoopEnd', str(max(frames - 1, 0)))

        for key, value in params.items():
            ET.SubElement(layer_element, key).text = str(value)


    def apply_creative_mode(self, instrument_element, layer_element, layer_index, total_layers):
        mode = self.options.creative_mode
        config = self.options.creative_config.get(mode, {})
        if mode == 'off': return

        params = {}
        if mode == 'reverse' and layer_index % 2 == 1:
            params['Direction'] = '1'
        if mode == 'stereo_spread' and total_layers > 1:
            params['Pan'] = str(round(layer_index / (total_layers - 1), 3))

        if layer_index == 0:
            if mode == 'subtle':
                params['Cutoff'] = str(round(1.0 + random.uniform(-0.05, 0.05), 3))
            elif mode == 'synth':
                params.update({
                    'FilterType': CREATIVE_FILTER_TYPE_MAP[random.choice(['LPF', 'HPF', 'BPF'])],
                    'Cutoff': str(round(random.uniform(0.5, 1.0), 3)),
                    'Resonance': str(config.get('resonance', round(random.uniform(0.15, 0.4), 3))),
                    'VolumeAttack': str(round(random.uniform(0.001, 0.05), 4)),
                    'VolumeRelease': str(config.get('release', round(random.uniform(0.2, 0.7), 3)))
                })
            elif mode == 'lofi':
                params.update({
                    'Cutoff': str(config.get('cutoff', round(random.uniform(0.2, 0.6), 3))),
                    'Resonance': str(round(random.uniform(0.2, 0.5), 3)),
                    'PitchEnvAmount': str(config.get('pitch_wobble', round(random.uniform(-0.2, 0.2), 3)))
                })

        for key, value in params.items():
            target_element = layer_element if key in ['Direction', 'Pan'] else instrument_element
            elem = target_element.find(key)
            if elem is not None: elem.text = value
            else: ET.SubElement(target_element, key).text = value

    def process_previews_only(self):
        """Generates audio previews for all existing XPM files in the folder."""
        logging.info("process_previews_only starting")
        self.app.status_text.set("Generating previews...")
        self.app.progress.config(mode='indeterminate')
        self.app.progress.start()
        folder = self.folder_path
        xpm_files = glob.glob(os.path.join(folder, '**', '*.xpm'), recursive=True)
        if not xpm_files:
            self._show_info_safe("No XPMs Found", "No .xpm files were found to generate previews for.")
            self.app.progress.stop()
            self.app.progress.config(mode='determinate')
            return

        preview_count = 0
        for xpm_path in xpm_files:
            try:
                preview_folder_path = os.path.join(os.path.dirname(xpm_path), "[Previews]")
                os.makedirs(preview_folder_path, exist_ok=True)

                tree = ET.parse(xpm_path)
                root = tree.getroot()
                preview_sample_name = None

                # Modern format check (JSON inside ProgramPads)
                pads_elem = find_program_pads(root)
                if pads_elem is not None and pads_elem.text:
                    pads_data = json.loads(xml_unescape(pads_elem.text))
                    pads = pads_data.get('pads', {})
                    # Find first valid sample path
                    for i in range(128):
                        pad = pads.get(f'value{i}')
                        if isinstance(pad, dict) and pad.get('samplePath'):
                            preview_sample_name = pad['samplePath']
                            break

                # Legacy format check (if no ProgramPads or no sample found in it)
                if not preview_sample_name:
                    first_sample_elem = root.find('.//Layer/SampleName')
                    if first_sample_elem is not None and first_sample_elem.text:
                        preview_sample_name = first_sample_elem.text + '.wav'

                if preview_sample_name:
                    xpm_dir = os.path.dirname(xpm_path)
                    sample_basename = os.path.basename(preview_sample_name.replace('/', os.sep))
                    source_sample_abs = os.path.join(xpm_dir, sample_basename)

                    if os.path.exists(source_sample_abs):
                        program_name = os.path.splitext(os.path.basename(xpm_path))[0]
                        preview_filename = f"{program_name}.xpm.wav"
                        dest_path = os.path.join(preview_folder_path, preview_filename)
                        if not os.path.exists(dest_path):
                           shutil.copy2(source_sample_abs, dest_path)
                           preview_count += 1
                           logging.info(f"Generated preview for {os.path.basename(xpm_path)}")
                    else:
                        logging.warning(f"Preview source sample not found for {os.path.basename(xpm_path)}. Looked for: {source_sample_abs}")
                else:
                    logging.warning(f"Could not find any sample reference in {os.path.basename(xpm_path)}.")

            except Exception as e:
                logging.error(f"Failed to generate preview for {os.path.basename(xpm_path)}: {e}")

        self.app.progress.stop()
        self.app.progress.config(mode='determinate')
        self.app.status_text.set("Preview generation complete.")
        self._show_info_safe("Done", f"Generated {preview_count} new audio previews.")

    def group_wav_files(self, mode):
        """Groups WAV files by instrument name for XPM creation."""
        search_path = os.path.join(self.folder_path, '**', '*.wav') if self.options.recursive_scan else os.path.join(self.folder_path, '*.wav')
        all_wavs = glob.glob(search_path, recursive=self.options.recursive_scan)

        groups = defaultdict(list)
        for wav_path in all_wavs:
            if '.xpm.wav' in wav_path.lower(): continue

            relative_path = os.path.relpath(wav_path, self.folder_path)

            if mode == 'one-shot':
                instrument_name = os.path.splitext(os.path.basename(wav_path))[0]
                groups[instrument_name].append(relative_path)
            else:
                instrument_name = get_base_instrument_name(wav_path)
                groups[instrument_name].append(relative_path)
        return groups

    def validate_sample_info(self, sample_path):
        """Validates a WAV file and extracts info. Detects SCWs if enabled."""
        try:
            if not os.path.exists(sample_path) or not sample_path.lower().endswith('.wav'):
                return {'is_valid': False, 'reason': 'File not found or not a WAV'}

            frames = get_wav_frames(sample_path)
            is_scw = False
            if self.options.analyze_scw and 0 < frames < SCW_FRAME_THRESHOLD:
                is_scw = True

            # REVISED: Prioritize filename, then pitch detection
            root_note = infer_note_from_filename(sample_path)
            if root_note is None:
                root_note = detect_fundamental_pitch(sample_path)

            return {
                'is_valid': True,
                'path': sample_path,
                'frames': frames,
                'root_note': root_note,
                'is_scw': is_scw
            }
        except Exception as e:
            logging.error(f"Could not validate sample {sample_path}: {e}")
            return {'is_valid': False, 'reason': str(e)}
#</editor-fold>

class App(tk.Tk):
    def __init__(self):
        super().__init__()
        self.root = self
        if not IMPORTS_SUCCESSFUL:
            self.withdraw()
            messagebox.showerror(
                "Missing Dependencies",
                f"A required file could not be found:\n\n{MISSING_MODULE}\n\nPlease make sure all script files are in the same directory."
            )
            sys.exit(1)

        self.firmware_version = tk.StringVar(value='3.5.0')
        self.title(f"Wav to XPM Converter v{APP_VERSION}")
        self.geometry("850x750")
        self.minsize(700, 600)

        self.creative_config = {}
        self.last_browse_path = os.path.expanduser("~") # NEW: Remember last path

        self.setup_retro_theme()

        main_frame = ttk.Frame(self, padding="10", style="Retro.TFrame")
        main_frame.pack(fill="both", expand=True)
        main_frame.grid_rowconfigure(6, weight=1) # Adjusted for new row
        main_frame.grid_columnconfigure(0, weight=1)

        self.create_browser_bar(main_frame)
        self.create_advanced_options_frame(main_frame)
        self.create_action_buttons(main_frame)
        self.create_advanced_tools(main_frame)
        self.create_quick_edits_frame(main_frame) # New frame
        self.create_batch_tools(main_frame)
        self.create_log_viewer(main_frame)
        self.create_status_bar(main_frame)

        self.setup_logging()

    def setup_logging(self):
        log_format = logging.Formatter(
            "%(asctime)s - %(levelname)s - %(funcName)s - %(message)s"
        )
        text_handler = TextHandler(self.log_text)
        text_handler.setFormatter(log_format)
        root_logger = logging.getLogger()
        if root_logger.hasHandlers():
            root_logger.handlers.clear()

        file_handler = logging.FileHandler("converter.log", mode="a", encoding="utf-8")
        file_handler.setFormatter(log_format)
        root_logger.addHandler(file_handler)

        root_logger.addHandler(text_handler)
        root_logger.setLevel(logging.INFO)
        logging.info(f"Application started. Version {APP_VERSION}.")


    #<editor-fold desc="GUI Creation Methods">
    def setup_retro_theme(self):
        style = ttk.Style(self)
        style.theme_use('clam')
        self.configure(background=MPC_BEIGE)
        style.configure("TFrame", background=MPC_BEIGE)
        style.configure("Retro.TFrame", background=MPC_BEIGE)
        style.configure("TLabelframe", background=MPC_BEIGE, bordercolor=MPC_DARK_GREY)
        style.configure("TLabelframe.Label", background=MPC_BEIGE, foreground=MPC_DARK_GREY, font=('Helvetica', 10, 'bold'))
        style.configure("TLabel", background=MPC_BEIGE, foreground=MPC_DARK_GREY, font=('Helvetica', 10))
        style.configure("TButton", background=MPC_PAD_GREY, foreground=MPC_WHITE, borderwidth=1, focusthickness=3, focuscolor='none')
        style.map("TButton", background=[('active', MPC_DARK_GREY)], foreground=[('active', MPC_WHITE)])
        style.configure("Accent.TButton", background=MPC_RED, foreground=MPC_WHITE, font=('Helvetica', 10, 'bold'))
        style.map("Accent.TButton", background=[('active', '#A01818')])
        style.configure("TEntry", fieldbackground=MPC_WHITE, foreground=MPC_DARK_GREY, bordercolor=MPC_DARK_GREY, insertcolor=MPC_DARK_GREY)
        style.configure("TCombobox", fieldbackground=MPC_WHITE, foreground=MPC_DARK_GREY, bordercolor=MPC_DARK_GREY, arrowcolor=MPC_DARK_GREY)
        style.configure("TCheckbutton", background=MPC_BEIGE, foreground=MPC_DARK_GREY)
        style.map("TCheckbutton", background=[('active', MPC_BEIGE)], indicatorcolor=[('selected', MPC_RED), ('!selected', MPC_DARK_GREY)])
        style.configure("Treeview", background=MPC_WHITE, fieldbackground=MPC_WHITE, foreground=MPC_DARK_GREY)
        style.configure("Treeview.Heading", background=MPC_PAD_GREY, foreground=MPC_WHITE, font=('Helvetica', 10, 'bold'))
        style.map("Treeview.Heading", background=[('active', MPC_DARK_GREY)])
        style.configure("TProgressbar", troughcolor=MPC_PAD_GREY, background=MPC_RED, bordercolor=MPC_DARK_GREY)
        style.configure("Vertical.TScrollbar", troughcolor=MPC_BEIGE, background=MPC_PAD_GREY, bordercolor=MPC_DARK_GREY, arrowcolor=MPC_WHITE)

    def create_browser_bar(self, parent):
        bar = ttk.LabelFrame(parent, text="Source Folder", padding="5")
        bar.grid(row=0, column=0, sticky='ew', pady=(0, 5))
        bar.grid_columnconfigure(0, weight=1)
        self.folder_path = tk.StringVar()
        ttk.Entry(bar, textvariable=self.folder_path).grid(row=0, column=0, sticky="ew")
        ttk.Button(bar, text="Browse...", command=self.browse_folder).grid(row=0, column=1, padx=(5,0))

    def create_advanced_options_frame(self, parent):
        frame = ttk.LabelFrame(parent, text="Keygroup Options", padding="10")
        frame.grid(row=1, column=0, sticky='ew', pady=5)
        frame.grid_columnconfigure(1, weight=1)

        ttk.Label(frame, text="Target Firmware:").grid(row=0, column=0, sticky='e', padx=5, pady=2)
        ttk.Combobox(frame, textvariable=self.firmware_version, values=['2.3.0.0', '2.6.0.17', '3.4.0', '3.5.0'], state='readonly').grid(row=0, column=1, sticky='ew')

        ttk.Label(frame, text="Polyphony:").grid(row=1, column=0, sticky="e", padx=5, pady=2)
        self.polyphony_var = tk.IntVar(value=16)
        ttk.Spinbox(frame, from_=1, to=64, textvariable=self.polyphony_var).grid(row=1, column=1, sticky="ew")

        creative_frame = ttk.Frame(frame)
        creative_frame.grid(row=2, column=1, sticky='ew')
        creative_frame.grid_columnconfigure(0, weight=1)

        ttk.Label(frame, text="Creative Mode:").grid(row=2, column=0, sticky="e", padx=5, pady=2)
        self.creative_mode_var = tk.StringVar(value="off")
        creative_modes = ['off', 'subtle', 'synth', 'lofi', 'reverse', 'stereo_spread']
        self.creative_combo = ttk.Combobox(creative_frame, textvariable=self.creative_mode_var, values=creative_modes, state="readonly")
        self.creative_combo.grid(row=0, column=0, sticky='ew')
        self.creative_combo.bind("<<ComboboxSelected>>", self.on_creative_mode_change)
        self.creative_mode_var.trace_add('write', lambda *a: self.on_creative_mode_change())

        self.creative_config_btn = ttk.Button(creative_frame, text="Configure...", command=self.open_creative_config, state='disabled')
        self.creative_config_btn.grid(row=0, column=1, padx=(5,0))

        check_frame = ttk.Frame(frame)
        check_frame.grid(row=3, column=0, columnspan=2, sticky='w', pady=5)
        self.loop_one_shots_var = tk.BooleanVar(value=False)
        ttk.Checkbutton(check_frame, text="Loop One-Shots", variable=self.loop_one_shots_var).pack(side='left', padx=5)
        self.analyze_scw_var = tk.BooleanVar(value=True)
        ttk.Checkbutton(check_frame, text="Analyze SCW", variable=self.analyze_scw_var).pack(side='left', padx=5)
        self.recursive_scan_var = tk.BooleanVar(value=True)
        ttk.Checkbutton(check_frame, text="Recursive Scan", variable=self.recursive_scan_var).pack(side='left', padx=5)

    def create_action_buttons(self, parent):
        frame = ttk.LabelFrame(parent, text="Build Instruments", padding="10")
        frame.grid(row=2, column=0, sticky='ew', pady=5)
        frame.grid_columnconfigure(0, weight=1)
        frame.grid_columnconfigure(1, weight=1)

        ttk.Button(frame, text="Build Multi-Sampled Instruments", command=self.build_multi_sample_instruments, style="Accent.TButton").grid(row=0, column=0, sticky="ew", padx=2, pady=2)
        ttk.Button(frame, text="Build One-Shot Instruments", command=self.build_one_shot_instruments).grid(row=0, column=1, sticky="ew", padx=2, pady=2)
        ttk.Button(frame, text="Build Drum Kit", command=self.build_drum_kit_instruments).grid(row=1, column=0, columnspan=2, sticky="ew", padx=2, pady=2)

    def create_advanced_tools(self, parent):
        frame = ttk.LabelFrame(parent, text="Advanced Tools", padding="10")
        frame.grid(row=3, column=0, sticky="ew", pady=5)
        frame.grid_columnconfigure(0, weight=1)
        frame.grid_columnconfigure(1, weight=1)
        ttk.Button(frame, text="Single-Cycle Waveform (SCW) Tool...", command=lambda: self.open_window(SCWToolWindow)).grid(row=0, column=0, sticky="ew", padx=2, pady=2)
        ttk.Button(frame, text="Batch Program Editor...", command=lambda: self.open_window(BatchProgramEditorWindow)).grid(row=0, column=1, sticky="ew", padx=2, pady=2)
        ttk.Button(frame, text="Batch Program Fixer...", command=lambda: self.open_window(BatchProgramFixerWindow)).grid(row=1, column=0, columnspan=2, sticky="ew", padx=2, pady=2)

    def create_quick_edits_frame(self, parent):
        frame = ttk.LabelFrame(parent, text="Quick Edits", padding="10")
        frame.grid(row=4, column=0, sticky="ew", pady=5)
        frame.grid_columnconfigure(0, weight=1)
        frame.grid_columnconfigure(1, weight=1)
        ttk.Button(frame, text="Set All Programs to MONO", command=self.run_set_all_to_mono).grid(row=0, column=0, sticky="ew", padx=2, pady=2)
        ttk.Button(frame, text="Normalize Program Levels", command=self.run_normalize_levels).grid(row=0, column=1, sticky="ew", padx=2, pady=2)

    def create_batch_tools(self, parent):
        frame = ttk.LabelFrame(parent, text="Utilities & Batch Tools", padding="10")
        frame.grid(row=5, column=0, sticky="ew", pady=(10, 0))
        for i in range(5):
            frame.grid_columnconfigure(i, weight=1)
        ttk.Button(frame, text="Expansion Doctor", command=self.open_expansion_doctor).grid(row=0, column=0, sticky="ew", padx=2)
        ttk.Button(frame, text="File Renamer", command=self.open_file_renamer).grid(row=0, column=1, sticky="ew", padx=2)
        ttk.Button(frame, text="Generate All Previews", command=self.generate_previews).grid(row=0, column=2, sticky="ew", padx=2)
        ttk.Button(frame, text="Clean All Previews", command=self.run_clean_all_previews).grid(row=0, column=3, sticky="ew", padx=2)
        ttk.Button(frame, text="Expansion Builder", command=self.open_expansion_builder).grid(row=0, column=4, sticky="ew", padx=2)

        ttk.Button(frame, text="Merge Subfolders", command=self.open_merge_subfolders).grid(row=1, column=0, sticky="ew", padx=2, pady=2)
        ttk.Button(frame, text="Smart Split...", command=self.open_smart_split_window).grid(row=1, column=1, sticky="ew", padx=2, pady=2)
        ttk.Button(frame, text="Package Expansion (.zip)", command=self.package_expansion, style="Accent.TButton").grid(row=1, column=2, columnspan=3, sticky="ew", padx=2, pady=2)

    def create_log_viewer(self, parent):
        log_frame = ttk.LabelFrame(parent, text="Log", padding=5)
        log_frame.grid(row=6, column=0, sticky="nsew", pady=(10, 0))
        log_frame.grid_rowconfigure(0, weight=1)
        log_frame.grid_columnconfigure(0, weight=1)

        self.log_text = tk.Text(log_frame, height=10, wrap="word", state="disabled", bg=MPC_WHITE, fg=MPC_DARK_GREY)
        self.log_text.grid(row=0, column=0, sticky="nsew")

        scrollbar = ttk.Scrollbar(log_frame, orient="vertical", command=self.log_text.yview, style="Vertical.TScrollbar")
        scrollbar.grid(row=0, column=1, sticky="ns")
        self.log_text['yscrollcommand'] = scrollbar.set

    def create_status_bar(self, parent):
        frame = ttk.Frame(parent, padding=(5, 2))
        frame.grid(row=7, column=0, sticky='ew', pady=(5,0))
        frame.grid_columnconfigure(0, weight=1)
        self.status_text = tk.StringVar(value="Ready.")
        ttk.Label(frame, textvariable=self.status_text, anchor="w").grid(row=0, column=0, sticky="ew")
        self.progress = ttk.Progressbar(frame, orient="horizontal", length=150, mode="determinate")
        self.progress.grid(row=0, column=1, sticky="e")
    #</editor-fold>

    #<editor-fold desc="GUI Event Handlers & Window Openers">
    def browse_folder(self):
        folder = filedialog.askdirectory(parent=self.root, title="Select Sample Folder", initialdir=self.last_browse_path)
        if folder:
            self.folder_path.set(folder)
            self.last_browse_path = folder
            logging.info(f"Selected folder: {folder}")

    def on_creative_mode_change(self, event=None):
        """Enable config button only for configurable modes."""
        configurable_modes = ['synth', 'lofi']
        if self.creative_mode_var.get() in configurable_modes:
            self.creative_config_btn.config(state='normal')
        else:
            self.creative_config_btn.config(state='disabled')

    # REVISED: Corrected window opening logic
    def open_window(self, window_class, *args):
        folder_independent_windows = [
            ExpansionBuilderWindow,
            BatchProgramFixerWindow,
            SampleMappingEditorWindow,
            CreativeModeConfigWindow, # Added missing class here
        ]
        if window_class not in folder_independent_windows and (
            not self.folder_path.get() or not os.path.isdir(self.folder_path.get())
        ):
            messagebox.showerror("Error", "Please select a valid source folder first.", parent=self.root)
            return
        try:
            for win in self.winfo_children():
                if isinstance(win, tk.Toplevel) and isinstance(win, window_class):
                    win.focus()
                    return
            # Simplified logic - no special cases needed now
            window_class(self, *args)
        except Exception as e:
            logging.error(f"Error opening {window_class.__name__}: {e}\n{traceback.format_exc()}")
            messagebox.showerror("Error", f"Failed to open window.\n{e}", parent=self.root)

    def open_expansion_doctor(self): self.open_window(ExpansionDoctorWindow)
    def open_file_renamer(self): self.open_window(FileRenamerWindow)
    def open_expansion_builder(self): self.open_window(ExpansionBuilderWindow)
    def open_smart_split_window(self): self.open_window(SmartSplitWindow)
    def open_creative_config(self): self.open_window(CreativeModeConfigWindow, self.creative_mode_var.get())
    #</editor-fold>

    # RESTORED: Build buttons now open the MultiSampleBuilderWindow
    def build_multi_sample_instruments(self):
        if IMPORTS_SUCCESSFUL:
            self.open_window(MultiSampleBuilderWindow, InstrumentBuilder, InstrumentOptions, 'multi-sample')
        else:
            messagebox.showerror("Missing Dependency", "The 'multi_sample_builder.py' script is required for this feature.")

    def build_one_shot_instruments(self):
        if IMPORTS_SUCCESSFUL:
            self.open_window(MultiSampleBuilderWindow, InstrumentBuilder, InstrumentOptions, 'one-shot')
        else:
            messagebox.showerror("Missing Dependency", "The 'multi_sample_builder.py' script is required for this feature.")

    def build_drum_kit_instruments(self):
        if IMPORTS_SUCCESSFUL:
            self.open_window(MultiSampleBuilderWindow, InstrumentBuilder, InstrumentOptions, 'drum-kit')
        else:
             messagebox.showerror("Missing Dependency", "The 'multi_sample_builder.py' script is required for this feature.")


    def run_batch_process(self, process_func, params_dict, confirm=False, confirm_message=""):
        folder = self.folder_path.get()
        if not folder or not os.path.isdir(folder):
            messagebox.showerror("Error", "Please select a valid folder first.", parent=self.root)
            return

        if confirm and not messagebox.askyesno("Confirm Action", confirm_message, parent=self.root):
            return

        def run():
            self.progress.config(mode='indeterminate')
            self.progress.start()
            try:
                result = process_func(folder, params_dict)
                logging.info(f"Batch process '{process_func.__name__}' completed. {result or 0} item(s) affected.")
                def show_success():
                    messagebox.showinfo("Done", f"Process complete. {result or 0} item(s) affected.", parent=self.root)
                self.root.after(0, show_success)
            except Exception as e:
                error_msg = str(e)
                logging.error(f"Error in batch process: {error_msg}\n{traceback.format_exc()}")
                def show_error():
                    messagebox.showerror("Error", f"Operation failed:\n{error_msg}", parent=self.root)
                self.root.after(0, show_error)
            finally:
                self.progress.stop()
                self.progress.config(mode='determinate')
                self.status_text.set("Ready.")

        self.status_text.set(f"Running {process_func.__name__}...")
        threading.Thread(target=run, daemon=True).start()

    def run_set_all_to_mono(self):
        """Wrapper to run the set_to_mono function in a thread."""
        folder = self.folder_path.get()
        if not folder or not os.path.isdir(folder):
            messagebox.showerror("Error", "Please select a valid folder first.", parent=self.root)
            return

        if not messagebox.askyesno("Confirm Action", "This will modify all .xpm files in the selected folder to be monophonic. This action is fast but cannot be easily undone. Continue?", parent=self.root):
            return

        def run():
            self.status_text.set("Setting programs to mono...")
            self.progress.config(mode='indeterminate')
            self.progress.start()
            try:
                count = quick_edit_set_mono(folder)
                self.root.after(0, lambda: messagebox.showinfo("Success", f"Updated {count} program(s) to mono.", parent=self.root))
            except Exception as e:
                logging.error(f"Failed to set programs to mono: {e}\n{traceback.format_exc()}")
                self.root.after(0, lambda: messagebox.showerror("Error", f"An error occurred: {e}", parent=self.root))
            finally:
                self.progress.stop()
                self.progress.config(mode='determinate')
                self.status_text.set("Ready.")

        threading.Thread(target=run, daemon=True).start()

    def run_normalize_levels(self):
        """Wrapper to run the normalize levels function in a thread."""
        folder = self.folder_path.get()
        if not folder or not os.path.isdir(folder):
            messagebox.showerror("Error", "Please select a valid folder first.", parent=self.root)
            return

        if not messagebox.askyesno("Confirm Action", "This will set the Volume parameter to 0.95 for all instruments in all .xpm files in the selected folder. This action cannot be easily undone. Continue?", parent=self.root):
            return

        def run():
            self.status_text.set("Normalizing program levels...")
            self.progress.config(mode='indeterminate')
            self.progress.start()
            try:
                count = quick_edit_normalize_levels(folder)
                self.root.after(0, lambda: messagebox.showinfo("Success", f"Normalized volume for {count} program(s).", parent=self.root))
            except Exception as e:
                logging.error(f"Failed to normalize program levels: {e}\n{traceback.format_exc()}")
                self.root.after(0, lambda: messagebox.showerror("Error", f"An error occurred: {e}", parent=self.root))
            finally:
                self.progress.stop()
                self.progress.config(mode='determinate')
                self.status_text.set("Ready.")

        threading.Thread(target=run, daemon=True).start()

    def run_clean_all_previews(self):
        """Wrapper to run the clean previews function in a thread."""
        folder = self.folder_path.get()
        if not folder or not os.path.isdir(folder):
            messagebox.showerror("Error", "Please select a valid folder first.", parent=self.root)
            return

        if not messagebox.askyesno("Confirm Deletion", "WARNING: This will permanently delete all folders named '[Previews]' in the selected directory and all its subdirectories.\n\nThis action cannot be undone. Are you sure you want to continue?", parent=self.root, icon='warning'):
            return

        def run():
            self.status_text.set("Cleaning all preview files...")
            self.progress.config(mode='indeterminate')
            self.progress.start()
            try:
                count = clean_all_previews(folder)
                self.root.after(0, lambda: messagebox.showinfo("Success", f"Deleted {count} preview folder(s).", parent=self.root))
            except Exception as e:
                logging.error(f"Failed to clean previews: {e}\n{traceback.format_exc()}")
                self.root.after(0, lambda: messagebox.showerror("Error", f"An error occurred while cleaning previews: {e}", parent=self.root))
            finally:
                self.progress.stop()
                self.progress.config(mode='determinate')
                self.status_text.set("Ready.")

        threading.Thread(target=run, daemon=True).start()

    def open_merge_subfolders(self):
        self.open_window(MergeSubfoldersWindow)

    def generate_previews(self):
        builder = InstrumentBuilder(self.folder_path.get(), self, InstrumentOptions())
        threading.Thread(target=builder.process_previews_only, daemon=True).start()

    def package_expansion(self):
        folder = self.folder_path.get()
        if not folder or not os.path.isdir(folder):
            messagebox.showerror("Error", "Please select a valid folder first.", parent=self.root)
            return

        save_path = filedialog.asksaveasfilename(
            parent=self.root,
            title="Save Expansion As ZIP",
            defaultextension=".zip",
            filetypes=[("ZIP Archive", "*.zip")],
            initialdir=self.last_browse_path
        )
        if not save_path:
            return

        def run():
            self.progress.config(mode='indeterminate')
            self.progress.start()
            self.status_text.set("Packaging expansion...")
            try:
                logging.info("Starting expansion packaging process...")

                if not os.path.exists(os.path.join(folder, "Expansion.xml")):
                   if messagebox.askyesno("Create Expansion File", "No Expansion.xml found. Would you like to create one now to include it in the package?", parent=self.root):
                        logging.warning("Expansion.xml missing. User prompted to create one.")

                self.status_text.set("Creating ZIP archive...")
                with zipfile.ZipFile(save_path, 'w', zipfile.ZIP_DEFLATED) as zipf:
                    for root, dirs, files in os.walk(folder):
                        for file in files:
                            if os.path.join(root, file) == save_path:
                                continue
                            zipf.write(os.path.join(root, file),
                                       os.path.relpath(os.path.join(root, file),
                                                       os.path.dirname(folder)))

                logging.info(f"Expansion successfully packaged to {save_path}")
                self.root.after(0, lambda: messagebox.showinfo("Success", f"Expansion packaged successfully to:\n{save_path}", parent=self.root))

            except Exception as e:
                logging.error(f"Error during packaging: {e}\n{traceback.format_exc()}")
                self.root.after(0, lambda: messagebox.showerror("Error", f"Packaging failed:\n{e}", parent=self.root))
            finally:
                self.progress.stop()
                self.progress.config(mode='determinate')
                self.status_text.set("Ready.")

        threading.Thread(target=run, daemon=True).start()

def merge_subfolders(folder_path, params):
    """Moves files from subfolders up to the specified depth."""
    moved_count = 0
    target_depth = params.get('target_depth', 0)
    max_depth = params.get('max_depth', 2)
    for root, dirs, files in os.walk(folder_path, topdown=False):
        rel = os.path.relpath(root, folder_path)
        depth = 0 if rel == '.' else len(rel.split(os.sep))
        if depth == 0 or depth > max_depth or depth <= target_depth:
            continue
        dest_dir = folder_path if target_depth == 0 else os.path.join(folder_path, *rel.split(os.sep)[:target_depth])
        os.makedirs(dest_dir, exist_ok=True)
        for file in files:
            src_path = os.path.join(root, file)
            dest_path = os.path.join(dest_dir, file)
            if os.path.exists(dest_path):
                subfolder_name = os.path.basename(root)
                name, ext = os.path.splitext(file)
                dest_path = os.path.join(dest_dir, f"{subfolder_name}_{name}{ext}")
            try:
                shutil.move(src_path, dest_path)
                moved_count += 1
            except Exception as e:
                logging.error(f"Could not move {src_path}: {e}")
        if not os.listdir(root):
            try:
                os.rmdir(root)
                logging.info(f"Removed empty subfolder: {root}")
            except OSError as e:
                logging.warning(f"Could not remove directory {root}: {e}")
    return moved_count

def merge_subfolders_to_root(folder_path, max_depth=2):
    """Backward compatible wrapper for merging to the root folder."""
    return merge_subfolders(folder_path, {'target_depth': 0, 'max_depth': max_depth})

def split_files_smartly(folder_path, params):
    """Organizes XPMs and WAVs into subfolders based on the chosen mode."""
    moved_count = 0
    mode = params.get('mode', 'word')

    # First process XPM files so samples move with them
    xpm_files = glob.glob(os.path.join(folder_path, '*.xpm'))
    for xpm_path in xpm_files:
        try:
            basename = os.path.basename(xpm_path)
            subfolder_name = None

            if mode == 'word':
                subfolder_name = basename.split(' ')[0].split('_')[0].split('-')[0]
            elif mode == 'prefix':
                m = re.match(r'([A-Za-z0-9]+[_-])', basename)
                if m:
                    subfolder_name = m.group(1).strip('_-')
            else:  # category
                with open(xpm_path, 'r', encoding='utf-8', errors='ignore') as f:
                    xpm_text = f.read()
                subfolder_name = get_base_instrument_name(xpm_path, xpm_text)

            if not subfolder_name:
                continue

            subfolder_path = os.path.join(folder_path, subfolder_name)
            os.makedirs(subfolder_path, exist_ok=True)
            dest_xpm = os.path.join(subfolder_path, basename)
            shutil.move(xpm_path, dest_xpm)
            moved_count += 1

            for sample in parse_xpm_samples(dest_xpm):
                sample_norm = sample.replace('/', os.sep)
                sample_abs = os.path.join(folder_path, sample_norm) if not os.path.isabs(sample_norm) else sample_norm
                if os.path.exists(sample_abs):
                    dest_sample = os.path.join(subfolder_path, os.path.basename(sample_norm))
                    if os.path.exists(dest_sample):
                        base, ext = os.path.splitext(os.path.basename(sample_norm))
                        dest_sample = os.path.join(subfolder_path, f"{base}_1{ext}")
                    try:
                        shutil.move(sample_abs, dest_sample)
                        moved_count += 1
                    except Exception as e:
                        logging.error(f"Could not move {sample_abs}: {e}")
        except Exception as e:
            logging.error(f"Could not process {xpm_path}: {e}")

    # Now process remaining WAV files
    all_wavs = glob.glob(os.path.join(folder_path, '*.wav'))
    for wav_path in all_wavs:
        try:
            subfolder_name = None
            basename = os.path.basename(wav_path)

            if mode == 'word':
                subfolder_name = basename.split(' ')[0].split('_')[0].split('-')[0]
            elif mode == 'prefix':
                match = re.match(r'([A-Za-z0-9]+[_-])', basename)
                if match:
                    subfolder_name = match.group(1).strip('_-')
            else:  # category
                subfolder_name = get_base_instrument_name(wav_path)

            if subfolder_name:
                subfolder_path = os.path.join(folder_path, subfolder_name)
                os.makedirs(subfolder_path, exist_ok=True)
                dest_path = os.path.join(subfolder_path, basename)
                if os.path.exists(dest_path):
                    base, ext = os.path.splitext(basename)
                    dest_path = os.path.join(subfolder_path, f"{base}_1{ext}")
                shutil.move(wav_path, dest_path)
                moved_count += 1
        except Exception as e:
            logging.error(f"Could not split file {wav_path}: {e}")

    return moved_count

def quick_edit_set_mono(folder_path):
    """
    Iterates through all XPM files and sets their VoiceOverlap to Mono.
    This is a direct XML edit for speed.
    """
    count = 0
    xpm_files = glob.glob(os.path.join(folder_path, '**', '*.xpm'), recursive=True)
    for path in xpm_files:
        try:
            tree = ET.parse(path)
            root = tree.getroot()
            changed = False
            # Find all VoiceOverlap tags within any Instrument
            for vo_element in root.findall('.//Instrument/VoiceOverlap'):
                if vo_element.text != 'Mono':
                    vo_element.text = 'Mono'
                    changed = True

            if changed:
                indent_tree(tree)
                tree.write(path, encoding='utf-8', xml_declaration=True)
                count += 1
                logging.info(f"Set {os.path.basename(path)} to Mono.")
        except ET.ParseError as e:
            logging.error(f"Could not parse {path}: {e}")
        except Exception as e:
            logging.error(f"Failed to process {path} for mono edit: {e}")
    return count

def quick_edit_normalize_levels(folder_path):
    """
    Iterates through all XPM files and sets their instrument Volume to 0.95.
    This is a direct XML edit for speed.
    """
    count = 0
    xpm_files = glob.glob(os.path.join(folder_path, '**', '*.xpm'), recursive=True)
    for path in xpm_files:
        try:
            tree = ET.parse(path)
            root = tree.getroot()
            changed = False
            # Find all Volume tags within any Instrument
            for vol_element in root.findall('.//Instrument/Volume'):
                if vol_element.text != '0.95':
                    vol_element.text = '0.95'
                    changed = True

            if changed:
                indent_tree(tree)
                tree.write(path, encoding='utf-8', xml_declaration=True)
                count += 1
                logging.info(f"Normalized volume for {os.path.basename(path)}.")
        except ET.ParseError as e:
            logging.error(f"Could not parse {path}: {e}")
        except Exception as e:
            logging.error(f"Failed to process {path} for normalize edit: {e}")
    return count

def clean_all_previews(folder_path):
    """
    Recursively finds and deletes all folders named '[Previews]'.
    """
    deleted_count = 0
    for root, dirs, files in os.walk(folder_path):
        for d in dirs:
            if d.lower() == '[previews]':
                dir_to_delete = os.path.join(root, d)
                try:
                    shutil.rmtree(dir_to_delete)
                    logging.info(f"Deleted preview folder: {dir_to_delete}")
                    deleted_count += 1
                except OSError as e:
                    logging.error(f"Error deleting folder {dir_to_delete}: {e}")
    return deleted_count

<<<<<<< HEAD


=======
>>>>>>> ba46b748
def batch_edit_programs(folder_path, params):
    """
    Batch rebuilds XPM files, converting legacy to advanced if specified,
    and applies all user tweaks passed in the params dictionary.
    """
    edited = 0
    if not IMPORTS_SUCCESSFUL:
        logging.error("Cannot run batch edit, required modules are missing.")
        return 0

    # The App instance is not available here, so we create a dummy one for the builder
    dummy_app = type('DummyApp', (), {'root': None})()

    options = InstrumentOptions(
        firmware_version=params.get('version'),
        format_version=params.get('format_version', 'advanced'),
        creative_mode=params.get('creative_mode', 'off'),
        creative_config=params.get('creative_config', {})
    )
    builder = InstrumentBuilder(folder_path, dummy_app, options)

    mod_matrix_file = params.get('mod_matrix_file')
    matrix = load_mod_matrix(mod_matrix_file) if mod_matrix_file else None
    if matrix == {}: matrix = None

    for root_dir, _dirs, files in os.walk(folder_path):
        for file in files:
            if not file.lower().endswith('.xpm') or file.startswith('._'):
                continue

            path = os.path.join(root_dir, file)
            logging.info(f"Rebuilding program: {file}")

            try:
                # 1. Parse the existing file to get its core data
                mappings, existing_params = _parse_xpm_for_rebuild(path)
                if not mappings:
                    logging.warning(f"Could not parse mappings from {file}. Skipping.")
                    continue

                # 2. Determine the program name
                program_name = os.path.splitext(file)[0] if params.get('rename') else existing_params.get('ProgramName', os.path.splitext(file)[0])

                # 3. Create the template for the new instrument, starting with existing params
                instrument_template = existing_params.copy()

                # 4. Override template with user-specified tweaks from the params dict
                param_map = {
                    'attack': 'VolumeAttack', 'decay': 'VolumeDecay', 'sustain': 'VolumeSustain', 'release': 'VolumeRelease',
                    'filter_attack': 'FilterAttack', 'filter_decay': 'FilterDecay', 'filter_sustain': 'FilterSustain', 'filter_release': 'FilterRelease',
                    'filter_env_amount': 'FilterEnvAmount', 'velocity_to_level': 'VelocityToLevel',
                    'velocity_to_attack': 'VelocityToAttack', 'velocity_to_start': 'VelocityToStart',
                    'lfo1_rate': 'Lfo1Rate', 'lfo1_shape': 'Lfo1Shape'
                }
                for key, value in params.items():
                    if key in param_map:
                        instrument_template[param_map[key]] = str(value)

                # 5. Create a backup and then rebuild the file from scratch
                bak_path = path + '.bak'
                if not os.path.exists(bak_path):
                    shutil.copy2(path, bak_path)

                success = builder._create_xpm(
                    program_name=program_name,
                    sample_files=[],  # Pass empty list as we are using mappings
                    output_folder=root_dir,
                    mode='multi-sample', # This mode is best for handling mappings
                    mappings=mappings,
                    instrument_template=instrument_template
                )

                if success:
                    # Post-rebuild modifications if needed (Mod Matrix, etc.)
                    tree = ET.parse(path)
                    root = tree.getroot()
                    post_change = False
                    if matrix and apply_mod_matrix(root, matrix):
                        post_change = True
                    if params.get('fix_notes') and fix_sample_notes(root, os.path.dirname(path)):
                        post_change = True
                    if 'keytrack' in params and set_layer_keytrack(root, params['keytrack']):
                        post_change = True

                    if post_change:
                        indent_tree(tree)
                        tree.write(path, encoding='utf-8', xml_declaration=True)

                    edited += 1
                else:
                    logging.error(f"Failed to rebuild {file}. Original restored from .bak if possible.")
                    if os.path.exists(bak_path):
                        shutil.move(bak_path, path) # Restore on failure

            except Exception as exc:
                logging.error(f"Failed to process and rebuild {path}: {exc}\n{traceback.format_exc()}")

    return edited


def main():
    if sys.platform == "linux" and "DISPLAY" not in os.environ:
        try:
            subprocess.run(['which', 'Xvfb'], check=True, capture_output=True, text=True)
            subprocess.Popen(['Xvfb', ':99', '-screen', '0', '1280x720x16'])
            os.environ['DISPLAY'] = ':99'
        except (FileNotFoundError, subprocess.CalledProcessError):
            print("ERROR: This application requires a graphical display. Please install Xvfb.", file=sys.stderr)
            sys.exit(1)

    try:
        app = App()
        app.mainloop()
    except Exception as e:
        logging.basicConfig(filename='fatal_error.log', level=logging.ERROR)
        logging.error(f"A fatal, unhandled error occurred: {e}\n{traceback.format_exc()}")
        try:
            root = tk.Tk()
            root.withdraw()
            messagebox.showerror("Fatal Error", f"An unrecoverable error occurred and the application must close.\n\nDetails have been saved to fatal_error.log.")
        except:
            pass

if __name__ == "__main__":
    main()<|MERGE_RESOLUTION|>--- conflicted
+++ resolved
@@ -68,10 +68,6 @@
 CREATIVE_FILTER_TYPE_MAP = {'LPF': '0', 'HPF': '2', 'BPF': '1'}
 EXPANSION_IMAGE_SIZE = (600, 600)  # default icon size
 
-<<<<<<< HEAD
-
-=======
->>>>>>> ba46b748
 def indent_tree(tree, space="  "):
     """Indent an ElementTree for pretty printing on all Python versions."""
     if hasattr(ET, "indent"):
@@ -2994,12 +2990,7 @@
                 except OSError as e:
                     logging.error(f"Error deleting folder {dir_to_delete}: {e}")
     return deleted_count
-
-<<<<<<< HEAD
-
-
-=======
->>>>>>> ba46b748
+  
 def batch_edit_programs(folder_path, params):
     """
     Batch rebuilds XPM files, converting legacy to advanced if specified,
